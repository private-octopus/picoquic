﻿<?xml version="1.0" encoding="utf-8"?>
<Project ToolsVersion="4.0" xmlns="http://schemas.microsoft.com/developer/msbuild/2003">
  <ItemGroup>
    <Filter Include="Source Files">
      <UniqueIdentifier>{4FC737F1-C7A5-4376-A066-2A32D752A2FF}</UniqueIdentifier>
      <Extensions>cpp;c;cc;cxx;def;odl;idl;hpj;bat;asm;asmx</Extensions>
    </Filter>
    <Filter Include="Header Files">
      <UniqueIdentifier>{93995380-89BD-4b04-88EB-625FBE52EBFB}</UniqueIdentifier>
      <Extensions>h;hh;hpp;hxx;hm;inl;inc;xsd</Extensions>
    </Filter>
    <Filter Include="Resource Files">
      <UniqueIdentifier>{67DA6AB6-F800-4c08-8B7A-83BB121AAD01}</UniqueIdentifier>
      <Extensions>rc;ico;cur;bmp;dlg;rc2;rct;bin;rgs;gif;jpg;jpeg;jpe;resx;tiff;tif;png;wav;mfcribbon-ms</Extensions>
    </Filter>
  </ItemGroup>
  <ItemGroup>
    <Text Include="ReadMe.txt" />
  </ItemGroup>
  <ItemGroup>
    <ClCompile Include="hashtest.c">
      <Filter>Source Files</Filter>
    </ClCompile>
    <ClCompile Include="parseheadertest.c">
      <Filter>Source Files</Filter>
    </ClCompile>
    <ClCompile Include="pn2pn64test.c">
      <Filter>Source Files</Filter>
    </ClCompile>
    <ClCompile Include="intformattest.c">
      <Filter>Source Files</Filter>
    </ClCompile>
    <ClCompile Include="sacktest.c">
      <Filter>Source Files</Filter>
    </ClCompile>
    <ClCompile Include="tls_api_test.c">
      <Filter>Source Files</Filter>
    </ClCompile>
    <ClCompile Include="transport_param_test.c">
      <Filter>Source Files</Filter>
    </ClCompile>
    <ClCompile Include="stream0_frame_test.c">
      <Filter>Source Files</Filter>
    </ClCompile>
    <ClCompile Include="cnx_creation_test.c">
      <Filter>Source Files</Filter>
    </ClCompile>
    <ClCompile Include="ack_of_ack_test.c">
      <Filter>Source Files</Filter>
    </ClCompile>
    <ClCompile Include="cleartext_aead_test.c">
      <Filter>Source Files</Filter>
    </ClCompile>
    <ClCompile Include="skip_frame_test.c">
      <Filter>Source Files</Filter>
    </ClCompile>
    <ClCompile Include="socket_test.c">
      <Filter>Source Files</Filter>
    </ClCompile>
    <ClCompile Include="ticket_store_test.c">
      <Filter>Source Files</Filter>
    </ClCompile>
    <ClCompile Include="stresstest.c">
      <Filter>Source Files</Filter>
    </ClCompile>
    <ClCompile Include="splay_test.c">
      <Filter>Source Files</Filter>
    </ClCompile>
    <ClCompile Include="h3zerotest.c">
      <Filter>Source Files</Filter>
    </ClCompile>
    <ClCompile Include="util_test.c">
      <Filter>Source Files</Filter>
    </ClCompile>
    <ClCompile Include="bytestream_test.c">
      <Filter>Source Files</Filter>
    </ClCompile>
    <ClCompile Include="multipath_test.c">
      <Filter>Source Files</Filter>
    </ClCompile>
    <ClCompile Include="cplusplus.cpp">
      <Filter>Source Files</Filter>
    </ClCompile>
    <ClCompile Include="cnxstress.c">
      <Filter>Source Files</Filter>
    </ClCompile>
    <ClCompile Include="netperf_test.c">
      <Filter>Source Files</Filter>
    </ClCompile>
    <ClCompile Include="config_test.c">
      <Filter>Source Files</Filter>
    </ClCompile>
    <ClCompile Include="cert_verify_test.c">
      <Filter>Source Files</Filter>
    </ClCompile>
    <ClCompile Include="picoquic_lb_test.c">
      <Filter>Source Files</Filter>
    </ClCompile>
    <ClCompile Include="satellite_test.c">
      <Filter>Source Files</Filter>
    </ClCompile>
    <ClCompile Include="datagram_tests.c">
      <Filter>Source Files</Filter>
    </ClCompile>
    <ClCompile Include="high_latency_test.c">
      <Filter>Source Files</Filter>
    </ClCompile>
    <ClCompile Include="edge_cases.c">
      <Filter>Source Files</Filter>
    </ClCompile>
    <ClCompile Include="l4s_test.c">
      <Filter>Source Files</Filter>
    </ClCompile>
    <ClCompile Include="mediatest.c">
      <Filter>Source Files</Filter>
    </ClCompile>
    <ClCompile Include="warptest.c">
      <Filter>Source Files</Filter>
    </ClCompile>
    <ClCompile Include="code_version_test.c">
      <Filter>Source Files</Filter>
    </ClCompile>
    <ClCompile Include="delay_tolerant_test.c">
      <Filter>Source Files</Filter>
    </ClCompile>
    <ClCompile Include="webtransport_test.c">
      <Filter>Source Files</Filter>
    </ClCompile>
    <ClCompile Include="code_version_test.c">
      <Filter>Source Files</Filter>
    </ClCompile>
    <ClCompile Include="delay_tolerant_test.c">
      <Filter>Source Files</Filter>
    </ClCompile>
    <ClCompile Include="webtransport_test.c">
      <Filter>Source Files</Filter>
    </ClCompile>
    <ClCompile Include="h3zero_uri_test.c">
      <Filter>Source Files</Filter>
    </ClCompile>
    <ClCompile Include="wifitest.c">
      <Filter>Source Files</Filter>
    </ClCompile>
    <ClCompile Include="quic_tester.c">
      <Filter>Source Files</Filter>
    </ClCompile>
    <ClCompile Include="cpu_limited.c">
      <Filter>Source Files</Filter>
    </ClCompile>
    <ClCompile Include="minicrypto_test.c">
      <Filter>Source Files</Filter>
    </ClCompile>
    <ClCompile Include="app_limited.c">
      <Filter>Source Files</Filter>
    </ClCompile>
    <ClCompile Include="mbedtls_test.c">
      <Filter>Source Files</Filter>
    </ClCompile>
    <ClCompile Include="sockloop_test.c">
      <Filter>Source Files</Filter>
    </ClCompile>
    <ClCompile Include="h3zero_stream_test.c">
      <Filter>Source Files</Filter>
    </ClCompile>
    <ClCompile Include="openssl_test.c">
      <Filter>Source Files</Filter>
    </ClCompile>
    <ClCompile Include="pacing_test.c">
      <Filter>Source Files</Filter>
    </ClCompile>
    <ClCompile Include="p2p_test.c">
      <Filter>Source Files</Filter>
    </ClCompile>
    <ClCompile Include="ack_frequency_test.c">
      <Filter>Source Files</Filter>
    </ClCompile>
    <ClCompile Include="quicperf_test.c">
      <Filter>Source Files</Filter>
    </ClCompile>
    <ClCompile Include="getter_test.c">
      <Filter>Source Files</Filter>
    </ClCompile>
    <ClCompile Include="spinbit_test.c">
      <Filter>Source Files</Filter>
    </ClCompile>
    <ClCompile Include="congestion_test.c">
      <Filter>Source Files</Filter>
    </ClCompile>
    <ClCompile Include="picolog_test.c">
      <Filter>Source Files</Filter>
    </ClCompile>
    <ClCompile Include="memlog_test.c">
      <Filter>Source Files</Filter>
    </ClCompile>
    <ClCompile Include="qlog_test.c">
      <Filter>Source Files</Filter>
    </ClCompile>
    <ClCompile Include="cc_compete_test.c">
      <Filter>Source Files</Filter>
    </ClCompile>
    <ClCompile Include="picoquic_ns.c">
      <Filter>Source Files</Filter>
    </ClCompile>
<<<<<<< HEAD
    <ClCompile Include="hystart_test.c">
=======
    <ClCompile Include="ech_test.c">
      <Filter>Source Files</Filter>
    </ClCompile>
    <ClCompile Include="picomask_test.c">
      <Filter>Source Files</Filter>
    </ClCompile>
    <ClCompile Include="flow_control_test.c">
      <Filter>Source Files</Filter>
    </ClCompile>
    <ClCompile Include="red_aqm.c">
      <Filter>Source Files</Filter>
    </ClCompile>
    <ClCompile Include="rctl_aqm.c">
      <Filter>Source Files</Filter>
    </ClCompile>
    <ClCompile Include="dualq_aqm.c">
>>>>>>> 5fcf6d88
      <Filter>Source Files</Filter>
    </ClCompile>
  </ItemGroup>
  <ItemGroup>
    <ClInclude Include="picoquictest.h">
      <Filter>Header Files</Filter>
    </ClInclude>
    <ClInclude Include="picoquictest_internal.h">
      <Filter>Header Files</Filter>
    </ClInclude>
    <ClInclude Include="picoquic_ns.h">
      <Filter>Header Files</Filter>
    </ClInclude>
  </ItemGroup>
</Project><|MERGE_RESOLUTION|>--- conflicted
+++ resolved
@@ -201,9 +201,9 @@
     <ClCompile Include="picoquic_ns.c">
       <Filter>Source Files</Filter>
     </ClCompile>
-<<<<<<< HEAD
     <ClCompile Include="hystart_test.c">
-=======
+      <Filter>Source Files</Filter>
+    </ClCompile>
     <ClCompile Include="ech_test.c">
       <Filter>Source Files</Filter>
     </ClCompile>
@@ -220,7 +220,6 @@
       <Filter>Source Files</Filter>
     </ClCompile>
     <ClCompile Include="dualq_aqm.c">
->>>>>>> 5fcf6d88
       <Filter>Source Files</Filter>
     </ClCompile>
   </ItemGroup>
