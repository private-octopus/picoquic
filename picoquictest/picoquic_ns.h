/*
* Author: Christian Huitema
* Copyright (c) 2025, Private Octopus, Inc.
* All rights reserved.
*
* Permission to use, copy, modify, and distribute this software for any
* purpose with or without fee is hereby granted, provided that the above
* copyright notice and this permission notice appear in all copies.
*
* THIS SOFTWARE IS PROVIDED BY THE COPYRIGHT HOLDERS AND CONTRIBUTORS "AS IS" AND
* ANY EXPRESS OR IMPLIED WARRANTIES, INCLUDING, BUT NOT LIMITED TO, THE IMPLIED
* WARRANTIES OF MERCHANTABILITY AND FITNESS FOR A PARTICULAR PURPOSE ARE
* DISCLAIMED. IN NO EVENT SHALL Private Octopus, Inc. BE LIABLE FOR ANY
* DIRECT, INDIRECT, INCIDENTAL, SPECIAL, EXEMPLARY, OR CONSEQUENTIAL DAMAGES
* (INCLUDING, BUT NOT LIMITED TO, PROCUREMENT OF SUBSTITUTE GOODS OR SERVICES;
* LOSS OF USE, DATA, OR PROFITS; OR BUSINESS INTERRUPTION) HOWEVER CAUSED AND
* ON ANY THEORY OF LIABILITY, WHETHER IN CONTRACT, STRICT LIABILITY, OR TORT
* (INCLUDING NEGLIGENCE OR OTHERWISE) ARISING IN ANY WAY OUT OF THE USE OF THIS
* SOFTWARE, EVEN IF ADVISED OF THE POSSIBILITY OF SUCH DAMAGE.
*/

#ifndef PICOQUIC_NS_H
#define PICOQUIC_NS_H

/* Simple picoquic simulation.
* The implementation depends on the libraries:
*  - picoquic-core
*  - picoquic-log
*  - picohttp-core
*  - picoquic-test
 */

#include <picoquic.h>
#include <stdio.h>

#ifdef __cplusplus
extern "C" {
#endif

typedef enum {
    link_scenario_none,
    link_scenario_black_hole,
    link_scenario_drop_and_back,
    link_scenario_low_and_up,
    link_scenario_wifi_fade,
    link_scenario_wifi_suspension
} picoquic_ns_link_scenario_enum;

typedef struct st_picoquic_ns_link_spec_t {
    uint64_t duration;
    double data_rate_in_gbps_up; /* datarate, server to clients, defaults to 10 mbps */
    double data_rate_in_gbps_down; /* datarate, server to clients, defaults to 10 mbps */
    uint64_t latency; /* one way latency, microseconds, both directions */
    uint64_t jitter; /* delay jitter, microseconds, both directions */
    uint64_t queue_delay_max; /* if specified, specify the max buffer queuing for the link, in microseconds */
    uint64_t l4s_max; /* if specified, specify the max buffer queuing for the link, in microseconds */
} picoquic_ns_link_spec_t;

typedef struct st_picoquic_ns_spec_t {
    uint64_t main_start_time;
    uint64_t main_target_time;
    uint64_t background_start_time;
    const char* main_scenario_text;
    const char* background_scenario_text;
<<<<<<< HEAD
    picoquic_congestion_algorithm_t* main_cc_algo;
    picoquic_hystart_alg_t main_hystart_algo;
    picoquic_congestion_algorithm_t* background_cc_algo;
    picoquic_hystart_alg_t background_hystart_algo;
=======
    picoquic_congestion_algorithm_t const* main_cc_algo;
    char const* main_cc_options;
    picoquic_congestion_algorithm_t const* background_cc_algo;
    char const* background_cc_options;
>>>>>>> 2621401f
    int nb_connections;
    double data_rate_in_gbps; /* datarate, server to clients, defaults to 10 mbps */
    double data_rate_up_in_gbps; /* datarate, server to clients, defaults to data rate */
    uint64_t latency; /* one way latency, microseconds, both directions */
    uint64_t jitter; /* delay jitter, microseconds, both directions */
    uint64_t queue_delay_max; /* if specified, specify the max buffer queuing for the link, in microseconds */
    uint64_t l4s_max; /* if specified, specify the max buffer queuing for the link, in microseconds */
    picoquic_connection_id_t icid; /* if specified, set the ICID of connections. Last byte will be overwriten by connection number */
    char const* qlog_dir; /* if specified, set the qlog directory, and request qlog traces. */
    /* The specification can either specify one of the preprogrammed link scenarios,
     * or provide an array of varylink items specifying the variations of the link.
     * If "vary_link==0", the simulation will use the specified scenario.
     * If "vary_link_nb" is larger than zero, the simulation will use the provided
     * array "vary_link_spec" and ignore the "link_scenario" value.
     */
    picoquic_ns_link_scenario_enum link_scenario; /* specify link transition scenario if needed */
    size_t vary_link_nb; /* Number of "vary_link" items */
    picoquic_ns_link_spec_t* vary_link_spec; /* one item for each of the successive states of the link. */
    char const* qperf_log;
    uint64_t media_stats_start;
    char const* media_excluded;
    uint64_t media_latency_average;
    uint64_t media_latency_max;
} picoquic_ns_spec_t;

int picoquic_ns(picoquic_ns_spec_t* spec, FILE* err_fd);

#ifdef __cplusplus
}
#endif

#endif /* PICOQUIC_NS_H */<|MERGE_RESOLUTION|>--- conflicted
+++ resolved
@@ -62,17 +62,10 @@
     uint64_t background_start_time;
     const char* main_scenario_text;
     const char* background_scenario_text;
-<<<<<<< HEAD
-    picoquic_congestion_algorithm_t* main_cc_algo;
-    picoquic_hystart_alg_t main_hystart_algo;
-    picoquic_congestion_algorithm_t* background_cc_algo;
-    picoquic_hystart_alg_t background_hystart_algo;
-=======
     picoquic_congestion_algorithm_t const* main_cc_algo;
     char const* main_cc_options;
     picoquic_congestion_algorithm_t const* background_cc_algo;
     char const* background_cc_options;
->>>>>>> 2621401f
     int nb_connections;
     double data_rate_in_gbps; /* datarate, server to clients, defaults to 10 mbps */
     double data_rate_up_in_gbps; /* datarate, server to clients, defaults to data rate */
