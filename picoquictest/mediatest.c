--- conflicted
+++ resolved
@@ -503,7 +503,7 @@
         case media_test_video:
             stream_ctx->message_sent.message_size = ((stream_ctx->frames_sent % 100) == 0) ? 0x8000 : 0x800;
             stream_ctx->next_frame_time += MEDIATEST_VIDEO_PERIOD;
-             
+
             break;
         case media_test_video2:
             if ((stream_ctx->frames_sent % 100) == 0) {
@@ -1199,12 +1199,8 @@
     if (mt_ctx == NULL) {
         ret = -1;
     }
-<<<<<<< HEAD
-    /* Three special cases in which we manipualte the configuration
-=======
 
     /* Three special cases in which we manipulate the configuration
->>>>>>> a90123bb
     * to simulate various downgrade or suspension patterns.
      */
     if (media_test_id == mediatest_worst) {
