/*
* Author: Christian Huitema
* Copyright (c) 2017, Private Octopus, Inc.
* All rights reserved.
*
* Permission to use, copy, modify, and distribute this software for any
* purpose with or without fee is hereby granted, provided that the above
* copyright notice and this permission notice appear in all copies.
*
* THIS SOFTWARE IS PROVIDED BY THE COPYRIGHT HOLDERS AND CONTRIBUTORS "AS IS" AND
* ANY EXPRESS OR IMPLIED WARRANTIES, INCLUDING, BUT NOT LIMITED TO, THE IMPLIED
* WARRANTIES OF MERCHANTABILITY AND FITNESS FOR A PARTICULAR PURPOSE ARE
* DISCLAIMED. IN NO EVENT SHALL Private Octopus, Inc. BE LIABLE FOR ANY
* DIRECT, INDIRECT, INCIDENTAL, SPECIAL, EXEMPLARY, OR CONSEQUENTIAL DAMAGES
* (INCLUDING, BUT NOT LIMITED TO, PROCUREMENT OF SUBSTITUTE GOODS OR SERVICES;
* LOSS OF USE, DATA, OR PROFITS; OR BUSINESS INTERRUPTION) HOWEVER CAUSED AND
* ON ANY THEORY OF LIABILITY, WHETHER IN CONTRACT, STRICT LIABILITY, OR TORT
* (INCLUDING NEGLIGENCE OR OTHERWISE) ARISING IN ANY WAY OUT OF THE USE OF THIS
* SOFTWARE, EVEN IF ADVISED OF THE POSSIBILITY OF SUCH DAMAGE.
*/

#ifndef PICOQUIC_INTERNAL_H
#define PICOQUIC_INTERNAL_H

#ifdef _MSC_VER
#pragma warning(disable: 4100) // unreferenced formal parameter
#endif

#include "picohash.h"
#include "picosplay.h"
#include "picoquic.h"
#include "picoquic_utils.h"

#ifdef __cplusplus
extern "C" {
#endif

#ifndef PICOQUIC_MAX_PACKET_SIZE
#define PICOQUIC_MAX_PACKET_SIZE 1536
#endif
#define PICOQUIC_MIN_SEGMENT_SIZE 256
#define PICOQUIC_ENFORCED_INITIAL_MTU 1200
#define PICOQUIC_ENFORCED_INITIAL_CID_LENGTH 8
#define PICOQUIC_PRACTICAL_MAX_MTU 1440
#define PICOQUIC_MIN_STREAM_DATA_FRAGMENT 512
#define PICOQUIC_RETRY_SECRET_SIZE 64
#define PICOQUIC_RETRY_TOKEN_PAD_SIZE 26
#define PICOQUIC_DEFAULT_0RTT_WINDOW (10*PICOQUIC_ENFORCED_INITIAL_MTU)
#define PICOQUIC_NB_PATH_TARGET 8
#define PICOQUIC_NB_PATH_DEFAULT 2
#define PICOQUIC_MAX_PACKETS_IN_POOL 0x2000
#define PICOQUIC_STORED_IP_MAX 16

#define PICOQUIC_INITIAL_RTT 250000ull /* 250 ms */
#define PICOQUIC_TARGET_RENO_RTT 100000ull /* 100 ms */
#define PICOQUIC_TARGET_SATELLITE_RTT 610000ull /* 610 ms, practical maximum for non-pathological RTT */
#define PICOQUIC_INITIAL_RETRANSMIT_TIMER 250000ull /* 250 ms */
#define PICOQUIC_INITIAL_MAX_RETRANSMIT_TIMER 1000000ull /* one second */
#define PICOQUIC_LARGE_RETRANSMIT_TIMER 2000000ull /* two seconds */
#define PICOQUIC_MIN_RETRANSMIT_TIMER 50000ull /* 50 ms */
#define PICOQUIC_ACK_DELAY_MAX 10000ull /* 10 ms */
#define PICOQUIC_ACK_DELAY_MAX_DEFAULT 25000ull /* 25 ms, per protocol spec */
#define PICOQUIC_ACK_DELAY_MIN 1000ull /* 1 ms */
#define PICOQUIC_ACK_DELAY_MIN_MAX_VALUE 0xFFFFFFull /* max value that can be negotiated by peers */
#define PICOQUIC_RACK_DELAY 10000ull /* 10 ms */
#define PICOQUIC_MAX_ACK_DELAY_MAX_MS 0x4000ull /* 2<14 ms */
#define PICOQUIC_TOKEN_DELAY_LONG (24*60*60*1000000ull) /* 24 hours */
#define PICOQUIC_TOKEN_DELAY_SHORT (2*60*1000000ull) /* 2 minutes */
#define PICOQUIC_CID_REFRESH_DELAY (5*1000000ull) /* if idle for 5 seconds, refresh the CID */
#define PICOQUIC_MTU_LOSS_THRESHOLD 10 /* if threshold of full MTU packetlost, reset MTU */

#define PICOQUIC_BANDWIDTH_ESTIMATE_MAX 10000000000ull /* 10 GB per second */
#define PICOQUIC_BANDWIDTH_TIME_INTERVAL_MIN 1000
#define PICOQUIC_BANDWIDTH_MEDIUM 2000000 /* 16 Mbps, threshold for coalescing 10 packets per ACK with long delays */
#define PICOQUIC_MAX_BANDWIDTH_TIME_INTERVAL_MIN 1000
#define PICOQUIC_MAX_BANDWIDTH_TIME_INTERVAL_MAX 15000

#define PICOQUIC_MINRTT_MARGIN 128 /* Typical uncertainty on RTT measurement, caused for example by process scheduling */
#define PICOQUIC_MINRTT_THRESHOLD 128 /* RTT MIN value under which congestion control should not be driven by RTT changes */

#define PICOQUIC_SPURIOUS_RETRANSMIT_DELAY_MAX 1000000ull /* one second */

#define PICOQUIC_MICROSEC_SILENCE_MAX 120000000ull /* 120 seconds for now */
#define PICOQUIC_MICROSEC_HANDSHAKE_MAX 30000000ull /* 30 seconds for now */
#define PICOQUIC_MICROSEC_WAIT_MAX 10000000ull /* 10 seconds for now */

#define PICOQUIC_MICROSEC_STATELESS_RESET_INTERVAL_DEFAULT 100000ull /* max 10 stateless reset by second by default */

#define PICOQUIC_CWIN_INITIAL (10 * PICOQUIC_MAX_PACKET_SIZE)
#define PICOQUIC_CWIN_MINIMUM (2 * PICOQUIC_MAX_PACKET_SIZE)

#define PICOQUIC_PRIORITY_BYPASS_MAX_RATE 125000
#define PICOQUIC_PRIORITY_BYPASS_QUANTUM 2560

#define PICOQUIC_DEFAULT_CRYPTO_EPOCH_LENGTH (1<<22)

#define PICOQUIC_DEFAULT_SIMULTANEOUS_LOGS 32
#define PICOQUIC_DEFAULT_HALF_OPEN_RETRY_THRESHOLD 64

#define PICOQUIC_PN_RANDOM_MIN 0xffff
#define PICOQUIC_PN_RANDOM_RANGE 0x10000

#define PICOQUIC_SPIN_RESERVE_MOD_256 17

#define PICOQUIC_CHALLENGE_REPEAT_MAX 3

#define PICOQUIC_ALPN_NUMBER_MAX 32

#define PICOQUIC_CC_ALGO_NUMBER_NEW_RENO 1
#define PICOQUIC_CC_ALGO_NUMBER_CUBIC 2
#define PICOQUIC_CC_ALGO_NUMBER_DCUBIC 3
#define PICOQUIC_CC_ALGO_NUMBER_FAST 4
#define PICOQUIC_CC_ALGO_NUMBER_BBR 5
#define PICOQUIC_CC_ALGO_NUMBER_PRAGUE 6
#define PICOQUIC_CC_ALGO_NUMBER_BBR1 7

#define PICOQUIC_DEFAULT_HYSTART_ALGORITHM picoquic_hystart_alg_hystart_t

#define PICOQUIC_MAX_ACK_RANGE_REPEAT 4
#define PICOQUIC_MIN_ACK_RANGE_REPEAT 2

#define PICOQUIC_DEFAULT_HOLE_PERIOD 256

/*
 * Types of frames.
 */
typedef enum {
    picoquic_frame_type_padding = 0,
    picoquic_frame_type_ping = 1,
    picoquic_frame_type_ack = 0x02,
    picoquic_frame_type_ack_ecn = 0x03,
    picoquic_frame_type_reset_stream = 0x04,
    picoquic_frame_type_stop_sending = 0x05,
    picoquic_frame_type_crypto_hs = 0x06,
    picoquic_frame_type_new_token = 0x07,
    picoquic_frame_type_stream_range_min = 0x08,
    picoquic_frame_type_stream_range_max = 0x0f,
    picoquic_frame_type_max_data = 0x10,
    picoquic_frame_type_max_stream_data = 0x11,
    picoquic_frame_type_max_streams_bidir = 0x12,
    picoquic_frame_type_max_streams_unidir = 0x13,
    picoquic_frame_type_data_blocked = 0x14,
    picoquic_frame_type_stream_data_blocked = 0x15,
    picoquic_frame_type_streams_blocked_bidir = 0x16,
    picoquic_frame_type_streams_blocked_unidir = 0x17,
    picoquic_frame_type_new_connection_id = 0x18,
    picoquic_frame_type_path_new_connection_id = 0x15228c09,
    picoquic_frame_type_retire_connection_id = 0x19,
    picoquic_frame_type_path_retire_connection_id = 0x15228c0a,
    picoquic_frame_type_path_challenge = 0x1a,
    picoquic_frame_type_path_response = 0x1b,
    picoquic_frame_type_connection_close = 0x1c,
    picoquic_frame_type_application_close = 0x1d,
    picoquic_frame_type_handshake_done = 0x1e,
    picoquic_frame_type_datagram = 0x30,
    picoquic_frame_type_datagram_l = 0x31,
    picoquic_frame_type_ack_frequency = 0xAF,
    picoquic_frame_type_immediate_ack = 0x1F,
    picoquic_frame_type_time_stamp = 757,
    picoquic_frame_type_path_ack = 0x15228c00,
    picoquic_frame_type_path_ack_ecn =  0x15228c01,
    picoquic_frame_type_path_abandon =  0x15228c05,
    picoquic_frame_type_path_backup =  0x15228c07,
    picoquic_frame_type_path_available =  0x15228c08,
    picoquic_frame_type_bdp = 0xebd9,
    picoquic_frame_type_max_path_id = 0x15228c0c,
    picoquic_frame_type_paths_blocked = 0x15228c0d,
    picoquic_frame_type_path_cid_blocked = 0x15228c0e,
    picoquic_frame_type_observed_address_v4 = 0x9f81a6,
    picoquic_frame_type_observed_address_v6 = 0x9f81a7
} picoquic_frame_type_enum_t;

/* PMTU discovery requirement status */

typedef enum {
    picoquic_pmtu_discovery_not_needed = 0,
    picoquic_pmtu_discovery_optional,
    picoquic_pmtu_discovery_required
} picoquic_pmtu_discovery_status_enum;

/*
 * Efficient range operations that assume range containing bitfields.
 * Namely, it assumes max&min==min, min&bits==0, max&bits==bits.
 */
#define PICOQUIC_IN_RANGE(v, min, max)                  (((v) & ~((min)^(max))) == (min))
     // Is v between min and max and has all given bits set/clear?
#define PICOQUIC_BITS_SET_IN_RANGE(  v, min, max, bits) (((v) & ~((min)^(max)^(bits))) == ((min)^(bits)))
#define PICOQUIC_BITS_CLEAR_IN_RANGE(v, min, max, bits) (((v) & ~((min)^(max)^(bits))) == (min))


/*
 * Supported versions
 */
#if 0
#define PICOQUIC_FIRST_INTEROP_VERSION 0xFF000005
#define PICOQUIC_SECOND_INTEROP_VERSION 0xFF000007
#define PICOQUIC_THIRD_INTEROP_VERSION 0xFF000008
#define PICOQUIC_FOURTH_INTEROP_VERSION 0xFF000009
#define PICOQUIC_FIFTH_INTEROP_VERSION 0xFF00000B
#define PICOQUIC_SIXTH_INTEROP_VERSION 0xFF00000C
#define PICOQUIC_SEVENTH_INTEROP_VERSION 0xFF00000D
#define PICOQUIC_EIGHT_INTEROP_VERSION 0xFF00000E
#define PICOQUIC_NINTH_INTEROP_VERSION 0xFF00000F
#define PICOQUIC_NINTH_BIS_INTEROP_VERSION 0xFF000010
#define PICOQUIC_TENTH_INTEROP_VERSION 0xFF000011
#define PICOQUIC_ELEVENTH_INTEROP_VERSION 0xFF000012
#define PICOQUIC_TWELFTH_INTEROP_DRAFT19 0xFF000013
#define PICOQUIC_TWELFTH_INTEROP_VERSION 0xFF000014
#define PICOQUIC_THIRTEENTH_INTEROP_VERSION 0xFF000016
#define PICOQUIC_FOURTEENTH_INTEROP_VERSION 0xFF000017
#define PICOQUIC_FIFTEENTH_INTEROP_VERSION 0xFF000018
#define PICOQUIC_SIXTEENTH_INTEROP_VERSION 0xFF000019
#endif
#define PICOQUIC_SEVENTEENTH_INTEROP_VERSION 0xFF00001B
#define PICOQUIC_EIGHTEENTH_INTEROP_VERSION 0xFF00001C
#define PICOQUIC_NINETEENTH_INTEROP_VERSION 0xFF00001D
#define PICOQUIC_NINETEENTH_BIS_INTEROP_VERSION 0xFF00001E
#define PICOQUIC_TWENTIETH_PRE_INTEROP_VERSION 0xFF00001F
#define PICOQUIC_TWENTIETH_INTEROP_VERSION 0xFF000020
#define PICOQUIC_TWENTYFIRST_INTEROP_VERSION 0xFF000021
#define PICOQUIC_POST_IESG_VERSION 0xFF000022
#define PICOQUIC_V1_VERSION 0x00000001
#define PICOQUIC_V2_VERSION 0x6b3343cf
#define PICOQUIC_V2_VERSION_DRAFT 0x709a50c4
#define PICOQUIC_INTERNAL_TEST_VERSION_1 0x50435130
#define PICOQUIC_INTERNAL_TEST_VERSION_2 0x50435131

#define PICOQUIC_INTEROP_VERSION_INDEX 0

#define PICOQUIC_INTEROP_VERSION_LATEST PICOQUIC_NINETEENTH_INTEROP_VERSION


typedef struct st_picoquic_version_parameters_t {
    uint32_t version;
    size_t version_aead_key_length;
    uint8_t* version_aead_key;
    size_t version_retry_key_length;
    uint8_t* version_retry_key;
    char* tls_prefix_label;
    char* tls_traffic_update_label;
    uint32_t packet_type_version;
    uint32_t* upgrade_from;
} picoquic_version_parameters_t;

extern const picoquic_version_parameters_t picoquic_supported_versions[];
extern const size_t picoquic_nb_supported_versions;

int picoquic_get_version_index(uint32_t proposed_version);

/* Quic defines 4 epochs, which are used for managing the
 * crypto contexts
 */
#define PICOQUIC_NUMBER_OF_EPOCHS 4
#define PICOQUIC_NUMBER_OF_EPOCH_OFFSETS (PICOQUIC_NUMBER_OF_EPOCHS+1)

typedef enum {
    picoquic_epoch_initial = 0,
    picoquic_epoch_0rtt = 1,
    picoquic_epoch_handshake = 2,
    picoquic_epoch_1rtt = 3
} picoquic_epoch_enum;

/*
* Nominal packet types. These are the packet types used internally by the
* implementation. The wire encoding depends on the version.
*/
typedef enum {
    picoquic_packet_error = 0,
    picoquic_packet_version_negotiation,
    picoquic_packet_initial,
    picoquic_packet_retry,
    picoquic_packet_handshake,
    picoquic_packet_0rtt_protected,
    picoquic_packet_1rtt_protected,
    picoquic_packet_type_max
} picoquic_packet_type_enum;

/* Packet header structure.
 * This structure is used internally when parsing or
 * formatting the header of a Quic packet.
 */

typedef struct st_picoquic_packet_header_t {
    picoquic_connection_id_t dest_cnx_id;
    picoquic_connection_id_t srce_cnx_id;
    uint32_t pn;
    uint32_t vn;
    size_t offset; /* offset to the first byte of the payload.*/
    size_t pn_offset; /* offset to the first byte of the packet number */
    picoquic_packet_type_enum ptype;
    uint64_t pnmask; 
    uint64_t pn64;
    size_t payload_length;
    int version_index;
    picoquic_epoch_enum epoch;
    picoquic_packet_context_enum pc;

    unsigned int key_phase : 1;
    unsigned int spin : 1;
    unsigned int has_spin_bit : 1;
    unsigned int has_reserved_bit_set : 1;
    unsigned int has_loss_bits : 1;
    unsigned int loss_bit_Q : 1;
    unsigned int loss_bit_L : 1;
    unsigned int quic_bit_is_zero : 1;

    size_t token_length;
    const uint8_t* token_bytes;
    size_t pl_val;
    struct st_picoquic_local_cnxid_t* l_cid;
} picoquic_packet_header;

/* There are two loss bits in the packet header. On is used
 * to report errors, the other to build an observable square
 * wave, of half period Q defined below.
 */
#define PICOQUIC_LOSS_BIT_Q_HALF_PERIOD 64

/*
 * Management of the spin bit in the packet header.
 * We envisage different spin bit policies, and implement
 * each policy by 2 function pointers for processing incoming and
 * outgoing packets.
 */
typedef void(*picoquic_spinbit_incoming_fn)(picoquic_cnx_t* cnx, picoquic_path_t* path_x, picoquic_packet_header* ph);
typedef uint8_t(*picoquic_spinbit_outgoing_fn)(picoquic_cnx_t* cnx);

typedef struct st_picoquic_spinbit_def_t {
    picoquic_spinbit_incoming_fn spinbit_incoming;
    picoquic_spinbit_outgoing_fn spinbit_outgoing;
} picoquic_spinbit_def_t;

extern picoquic_spinbit_def_t picoquic_spin_function_table[];

/*
* The stateless packet structure is used to temporarily store
* stateless packets before they can be sent by servers.
*/

typedef struct st_picoquic_stateless_packet_t {
    struct st_picoquic_stateless_packet_t* next_packet;
    struct sockaddr_storage addr_to;
    struct sockaddr_storage addr_local;
    int if_index_local;
    unsigned char received_ecn;
    size_t length;
    uint64_t receive_time;
    uint64_t cnxid_log64;
    picoquic_connection_id_t initial_cid;
    picoquic_packet_type_enum ptype;

    uint8_t bytes[PICOQUIC_MAX_PACKET_SIZE];
} picoquic_stateless_packet_t;

/* Handling of stateless packets */
picoquic_stateless_packet_t* picoquic_create_stateless_packet(picoquic_quic_t* quic);
void picoquic_queue_stateless_packet(picoquic_quic_t* quic, picoquic_stateless_packet_t* sp);
picoquic_stateless_packet_t* picoquic_dequeue_stateless_packet(picoquic_quic_t* quic);
void picoquic_delete_stateless_packet(picoquic_stateless_packet_t* sp);

/* Data structure used to hold chunk of stream data before in sequence delivery */
typedef struct st_picoquic_stream_data_node_t {
    picosplay_node_t stream_data_node;
    picoquic_quic_t* quic;
    struct st_picoquic_stream_data_node_t* next_stream_data;
    uint64_t offset;  /* Stream offset of the first octet in "bytes" */
    size_t length;    /* Number of octets in "bytes" */
    const uint8_t* bytes;
    uint8_t data[PICOQUIC_MAX_PACKET_SIZE];
} picoquic_stream_data_node_t;

/* Data structure used to hold chunk of stream data queued by application */
typedef struct st_picoquic_stream_queue_node_t {
    picoquic_quic_t* quic;
    struct st_picoquic_stream_queue_node_t* next_stream_data;
    uint64_t offset;  /* Stream offset of the first octet in "bytes" */
    size_t length;    /* Number of octets in "bytes" */
    uint8_t* bytes;
} picoquic_stream_queue_node_t;

/*
 * The simple packet structure is used to store packets that
 * have been sent but are not yet acknowledged.
 * Packets are stored in unencrypted format.
 * The checksum length is the difference between encrypted and unencrypted.
 */

typedef struct st_picoquic_packet_t {
    struct st_picoquic_packet_t* packet_next;
    struct st_picoquic_packet_t* packet_previous;
    struct st_picoquic_path_t* send_path;
    picosplay_node_t queue_data_repeat_node;
    uint64_t sequence_number;
    uint64_t send_time;
    uint64_t delivered_prior;
    uint64_t delivered_time_prior;
    uint64_t delivered_sent_prior;
    uint64_t lost_prior;
    uint64_t inflight_prior;
    size_t data_repeat_frame;
    size_t data_repeat_index;

    /* Handling of data repeat queue requires sorting by priority,
    * stream_id, stream_offset, data_length
    */
    uint64_t data_repeat_priority;
    uint64_t data_repeat_stream_id;
    uint64_t data_repeat_stream_offset;
    size_t data_repeat_stream_data_length;

    size_t length;
    size_t checksum_overhead;
    size_t offset;
    picoquic_packet_type_enum ptype;
    picoquic_packet_context_enum pc;
    unsigned int is_evaluated : 1;
    unsigned int is_ack_eliciting : 1;
    unsigned int is_mtu_probe : 1;
    unsigned int is_multipath_probe : 1;
    unsigned int is_ack_trap : 1;
    unsigned int delivered_app_limited : 1;
    unsigned int sent_cwin_limited : 1;
    unsigned int is_preemptive_repeat : 1;
    unsigned int was_preemptively_repeated : 1;
    unsigned int is_queued_to_path : 1;
    unsigned int is_queued_for_retransmit : 1;
    unsigned int is_queued_for_spurious_detection : 1;
    unsigned int is_queued_for_data_repeat : 1;

    uint8_t bytes[PICOQUIC_MAX_PACKET_SIZE];
} picoquic_packet_t;

picoquic_packet_t* picoquic_create_packet(picoquic_quic_t* quic);
void picoquic_recycle_packet(picoquic_quic_t* quic, picoquic_packet_t* packet);
size_t picoquic_pad_to_policy(picoquic_cnx_t* cnx, uint8_t* bytes, size_t length, uint32_t max_length);

/* Definition of the token register used to prevent repeated usage of
 * the same new token, retry token, or session ticket.
 */

typedef struct st_picoquic_registered_token_t {
    picosplay_node_t registered_token_node;
    uint64_t token_time;
    uint64_t token_hash; /* The last 8 bytes of the token, normally taken from AEAD checksum */
    int count;
} picoquic_registered_token_t;

/*
 * Definition of the session ticket store and connection token
 * store that can be associated with a
 * client context.
 */

typedef enum {
    picoquic_tp_0rtt_max_data = 0,
    picoquic_tp_0rtt_max_stream_data_bidi_local = 1,
    picoquic_tp_0rtt_max_stream_data_bidi_remote = 2,
    picoquic_tp_0rtt_max_stream_data_uni = 3,
    picoquic_tp_0rtt_max_streams_id_bidir = 4,
    picoquic_tp_0rtt_max_streams_id_unidir = 5,
    picoquic_tp_0rtt_rtt_local = 6,
    picoquic_tp_0rtt_cwin_local = 7,
    picoquic_tp_0rtt_rtt_remote = 8,
    picoquic_tp_0rtt_cwin_remote = 9
} picoquic_tp_0rtt_enum;
#define PICOQUIC_NB_TP_0RTT 10

typedef struct st_picoquic_stored_ticket_t {
    struct st_picoquic_stored_ticket_t* next_ticket;
    char* sni;
    char* alpn;
    uint8_t* ip_addr;
    uint64_t tp_0rtt[PICOQUIC_NB_TP_0RTT];
    uint8_t* ticket;
    uint64_t time_valid_until;
    uint16_t sni_length;
    uint16_t alpn_length;
    uint32_t version;
    uint16_t ticket_length;
    uint8_t ip_addr_length;
    uint8_t ip_addr_client_length;
    uint8_t* ip_addr_client;
    unsigned int was_used : 1;
} picoquic_stored_ticket_t;

int picoquic_store_ticket(picoquic_quic_t* quic,
    char const* sni, uint16_t sni_length, char const* alpn, uint16_t alpn_length,
    uint32_t version, const uint8_t* ip_addr, uint8_t ip_addr_length,
    const uint8_t* ip_addr_client, uint8_t ip_addr_client_length,
    uint8_t* ticket, uint16_t ticket_length, picoquic_tp_t const* tp);
picoquic_stored_ticket_t* picoquic_get_stored_ticket(picoquic_quic_t* quic,
    char const* sni, uint16_t sni_length,
    char const* alpn, uint16_t alpn_length, uint32_t version, int need_unused, uint64_t ticket_id);
int picoquic_get_ticket(picoquic_quic_t * quic,
    char const* sni, uint16_t sni_length, char const* alpn, uint16_t alpn_length,
    uint32_t version,
    uint8_t** ticket, uint16_t* ticket_length, picoquic_tp_t * tp, int mark_used);
int picoquic_get_ticket_and_version(picoquic_quic_t * quic,
    char const* sni, uint16_t sni_length, char const* alpn, uint16_t alpn_length,
    uint32_t version, uint32_t* ticket_version,
    uint8_t** ticket, uint16_t* ticket_length, picoquic_tp_t* tp, int mark_used);
int picoquic_save_tickets(const picoquic_stored_ticket_t* first_ticket,
    uint64_t current_time, char const* ticket_file_name);
int picoquic_load_tickets(picoquic_quic_t* quic, char const* ticket_file_name);
void picoquic_free_tickets(picoquic_stored_ticket_t** pp_first_ticket);
void picoquic_seed_ticket(picoquic_cnx_t* cnx, picoquic_path_t* path_x);


typedef struct st_picoquic_stored_token_t {
    struct st_picoquic_stored_token_t* next_token;
    char const* sni;
    uint8_t const* token;
    uint8_t const* ip_addr;
    uint64_t time_valid_until;
    uint16_t sni_length;
    uint16_t token_length;
    uint8_t ip_addr_length;
    unsigned int was_used : 1;
} picoquic_stored_token_t;

int picoquic_store_token(picoquic_quic_t * quic,
    char const* sni, uint16_t sni_length,
    uint8_t const* ip_addr, uint8_t ip_addr_length,
    uint8_t const* token, uint16_t token_length);
int picoquic_get_token(picoquic_quic_t * quic,
    char const* sni, uint16_t sni_length,
    uint8_t const* ip_addr, uint8_t ip_addr_length,
    uint8_t** token, uint16_t* token_length, int mark_used);

int picoquic_save_tokens(picoquic_quic_t* quic,
    char const* token_file_name);
int picoquic_load_tokens(picoquic_quic_t* quic, char const* token_file_name);
void picoquic_free_tokens(picoquic_stored_token_t** pp_first_token);

/* Remember the tickets issued by a server, and the last
 * congestion control parameters for the corresponding connection
 */

typedef struct st_picoquic_issued_ticket_t {
    struct st_picoquic_issued_ticket_t* next_ticket;
    struct st_picoquic_issued_ticket_t* previous_ticket;
    picohash_item hash_item;
    uint64_t ticket_id;
    uint64_t creation_time;
    uint64_t rtt;
    uint64_t cwin;
    uint8_t ip_addr[16];
    uint8_t ip_addr_length;
} picoquic_issued_ticket_t;

int picoquic_remember_issued_ticket(picoquic_quic_t* quic,
    uint64_t ticket_id,
    uint64_t rtt,
    uint64_t cwin,
    const uint8_t* ip_addr,
    uint8_t ip_addr_length);

picoquic_issued_ticket_t* picoquic_retrieve_issued_ticket(picoquic_quic_t* quic,
    uint64_t ticket_id);

/*
 * Transport parameters, as defined by the QUIC transport specification.
 * The initial code defined the type as an enum, but the binary representation
 * of the enum type is not strictly defined in C. Values like "0xff02de1"
 * could end up represented as a negative integer, and then converted to
 * the 64 bit representation "0xffffffffff02de1", which is not good.
 * We changed that to using macro for definition.
 */
typedef uint64_t picoquic_tp_enum;
#define picoquic_tp_original_connection_id 0 
#define picoquic_tp_idle_timeout 1 
#define picoquic_tp_stateless_reset_token 2 
#define picoquic_tp_max_packet_size 3 
#define picoquic_tp_initial_max_data 4 
#define picoquic_tp_initial_max_stream_data_bidi_local 5 
#define picoquic_tp_initial_max_stream_data_bidi_remote 6 
#define picoquic_tp_initial_max_stream_data_uni 7 
#define picoquic_tp_initial_max_streams_bidi 8 
#define picoquic_tp_initial_max_streams_uni 9 
#define picoquic_tp_ack_delay_exponent 10 
#define picoquic_tp_max_ack_delay 11 
#define picoquic_tp_disable_migration 12 
#define picoquic_tp_server_preferred_address 13 
#define picoquic_tp_active_connection_id_limit 14 
#define picoquic_tp_handshake_connection_id 15 
#define picoquic_tp_retry_connection_id 16 
#define picoquic_tp_max_datagram_frame_size 32 /* per draft-pauly-quic-datagram-05 */ 
#define picoquic_tp_test_large_chello 3127 
#define picoquic_tp_enable_loss_bit 0x1057 
#define picoquic_tp_min_ack_delay 0xff04de1bull 
#define picoquic_tp_enable_time_stamp 0x7158  /* x&1 */
#define picoquic_tp_grease_quic_bit 0x2ab2
#define picoquic_tp_version_negotiation 0x11
#define picoquic_tp_enable_bdp_frame 0xebd9 /* per draft-kuhn-quic-0rtt-bdp-09 */
#define picoquic_tp_initial_max_path_id 0x0f739bbc1b666d0dull /* per draft quic multipath 13 */ 
#define picoquic_tp_address_discovery 0x9f81a176 /* per draft-seemann-quic-address-discovery */

/* Callback for converting binary log to quic log at the end of a connection. 
 * This is kept private for now; and will only be set through the "set quic log"
 * API.
 */
typedef int (*picoquic_autoqlog_fn)(picoquic_cnx_t * cnx);

/* Callback used for the performance log
 */
typedef int (*picoquic_performance_log_fn)(picoquic_quic_t* quic, picoquic_cnx_t* cnx, int should_delete);

/* QUIC context, defining the tables of connections,
 * open sockets, etc.
 */
typedef struct st_picoquic_quic_t {
    void* tls_master_ctx;
    picoquic_stream_data_cb_fn default_callback_fn;
    void* default_callback_ctx;
    char const* default_alpn;
    picoquic_alpn_select_fn alpn_select_fn;
    uint8_t reset_seed[PICOQUIC_RESET_SECRET_SIZE];
    uint8_t retry_seed[PICOQUIC_RETRY_SECRET_SIZE];
    uint64_t* p_simulated_time;
    uint8_t hash_seed[16];
    char const* ticket_file_name;
    char const* token_file_name;
    picoquic_stored_ticket_t * p_first_ticket;
    picoquic_stored_token_t * p_first_token;
    picosplay_tree_t token_reuse_tree; /* detection of token reuse */
    uint8_t local_cnxid_length;
    uint8_t default_stream_priority;
    uint8_t default_datagram_priority;
    uint64_t local_cnxid_ttl; /* Max time to live of Connection ID in microsec, init to "forever" */
    uint32_t mtu_max;
    uint32_t padding_multiple_default;
    uint32_t padding_minsize_default;
    uint32_t sequence_hole_pseudo_period; /* Optimistic ack defense */
    picoquic_pmtud_policy_enum default_pmtud_policy;
    picoquic_spinbit_version_enum default_spin_policy;
    picoquic_lossbit_version_enum default_lossbit_policy;
    uint32_t default_multipath_option;
    uint64_t default_handshake_timeout;
    uint64_t crypto_epoch_length_max; /* Default packet interval between key rotations */
    uint32_t max_simultaneous_logs;
    uint32_t current_number_of_open_logs;
    uint32_t max_half_open_before_retry;
    uint32_t current_number_half_open;
    uint32_t current_number_connections;
    uint32_t tentative_max_number_connections;
    uint32_t max_number_connections;
    uint64_t stateless_reset_next_time; /* Next time Stateless Reset or VN packet can be sent */
    uint64_t stateless_reset_min_interval; /* Enforced interval between two stateless reset packets */
    uint64_t cwin_max; /* max value of cwin per connection */
    picoquic_hystart_alg_t default_hystart_alg; /* 0 = HyStart (default), 1 = HyStart++, 2 = disabled. */
    /* Flags */
    unsigned int check_token : 1;
    unsigned int force_check_token : 1;
    unsigned int provide_token : 1;
    unsigned int unconditional_cnx_id : 1;
    unsigned int client_zero_share : 1;
    unsigned int server_busy : 1;
    unsigned int is_cert_store_not_empty : 1;
    unsigned int use_long_log : 1;
    unsigned int should_close_log : 1;
    unsigned int enable_sslkeylog : 1; /* Enable the SSLKEYLOG feature */
    unsigned int use_unique_log_names : 1; /* Add 64 bit random number to log names for uniqueness */
    unsigned int dont_coalesce_init : 1; /* test option to turn of packet coalescing on server */
    unsigned int one_way_grease_quic_bit : 1; /* Grease of QUIC bit, but do not announce support */
    unsigned int random_initial : 2; /* Randomize the initial PN number */
    unsigned int packet_train_mode : 1; /* Tune pacing for sending packet trains */
    unsigned int use_constant_challenges : 1; /* Use predictable challenges when producing constant logs. */
    unsigned int use_low_memory : 1; /* if possible, use low memory alternatives, e.g. for AES */
    unsigned int is_preemptive_repeat_enabled : 1; /* enable premptive repeat on new connections */
    unsigned int default_send_receive_bdp_frame : 1; /* enable sending and receiving BDP frame */
    unsigned int enforce_client_only : 1; /* Do not authorize incoming connections */
    unsigned int test_large_server_flight : 1; /* Use TP to ensure server flight is at least 8K */
    unsigned int is_port_blocking_disabled : 1; /* Do not check client port on incoming connections */
    unsigned int are_path_callbacks_enabled : 1; /* Enable path specific callbacks by default */
    unsigned int use_predictable_random : 1; /* For logging tests */
    picoquic_stateless_packet_t* pending_stateless_packet;

    picoquic_congestion_algorithm_t const* default_congestion_alg;
    char const* default_congestion_alg_option_string;

    struct st_picoquic_cnx_t* cnx_list;
    struct st_picoquic_cnx_t* cnx_last;
    picosplay_tree_t cnx_wake_tree;

    struct st_picoquic_cnx_t* cnx_in_progress;

    picohash_table* table_cnx_by_id;
    picohash_table* table_cnx_by_net;
    picohash_table* table_cnx_by_icid;
    picohash_table* table_cnx_by_secret;

    picohash_table* table_issued_tickets;
    picoquic_issued_ticket_t* table_issued_tickets_first;
    picoquic_issued_ticket_t* table_issued_tickets_last;
    size_t table_issued_tickets_nb;

    picoquic_packet_t * p_first_packet;
    int nb_packets_in_pool;
    int nb_packets_allocated;
    int nb_packets_allocated_max;

    picoquic_stream_data_node_t* p_first_data_node;
    int nb_data_nodes_in_pool;
    int nb_data_nodes_allocated;
    int nb_data_nodes_allocated_max;

    picoquic_connection_id_cb_fn cnx_id_callback_fn;
    void* cnx_id_callback_ctx;

    void* aead_encrypt_ticket_ctx;
    void* aead_decrypt_ticket_ctx;
    void ** retry_integrity_sign_ctx;
    void ** retry_integrity_verify_ctx;

    struct st_ptls_verify_certificate_t * verify_certificate_callback;
    picoquic_free_verify_certificate_ctx free_verify_certificate_callback_fn;

    picoquic_tp_t default_tp;

    picoquic_fuzz_fn fuzz_fn;
    void* fuzz_ctx;
    int wake_file;
    int wake_line;

    /* Global flow control enforcement */
    uint64_t max_data_limit;

    /* Path quality callback. These variables store the default values
    * of the min deltas required to perform path quality signaling.
    */ 
    uint64_t rtt_update_delta;
    uint64_t pacing_rate_update_delta;

    /* Logging APIS */
    void* F_log;
    char* binlog_dir;
    char* qlog_dir;
    picoquic_autoqlog_fn autoqlog_fn;
    struct st_picoquic_unified_logging_t* text_log_fns;
    struct st_picoquic_unified_logging_t* bin_log_fns;
    struct st_picoquic_unified_logging_t* qlog_fns;
    picoquic_performance_log_fn perflog_fn;
    void* v_perflog_ctx;

#ifdef BBRExperiment
    bbr_exp bbr_exp_flags;
#endif

} picoquic_quic_t;

picoquic_packet_context_enum picoquic_context_from_epoch(int epoch);

int picoquic_registered_token_check_reuse(picoquic_quic_t* quic, const uint8_t* token, size_t token_length, uint64_t expiry_time);

void picoquic_registered_token_clear(picoquic_quic_t* quic, uint64_t expiry_time_max);

/*
 * SACK dashboard item, part of connection context. Each item
 * holds a range of packet numbers that have been received.
 * The same structured is reused in stream management to hold
 * a range of bytes that have been received.
 */

typedef struct st_picoquic_sack_item_t {
    picosplay_node_t node;
    uint64_t start_of_sack_range;
    uint64_t end_of_sack_range;
    uint64_t time_created;
    int nb_times_sent[2];
} picoquic_sack_item_t;

typedef struct st_picoquic_sack_range_count_t {
    int range_counts[PICOQUIC_MAX_ACK_RANGE_REPEAT];
} picoquic_sack_range_count_t;

typedef struct st_picoquic_sack_list_t {
    picosplay_tree_t ack_tree;
    uint64_t ack_horizon;
    int64_t horizon_delay;
    picoquic_sack_range_count_t rc[2];
} picoquic_sack_list_t;

/*
 * Stream head.
 * Stream contains bytes of data, which are not always delivered in order.
 * When in order data is available, the application can read it,
 * or a callback can be set.
 *
 * Streams are maintained in the context of connections, which includes:
 *
 * - a list of open streams, managed as a "splay"
 * - a subset of "output" streams, managed as a double linked list
 *
 * For each stream, the code maintains a list of received stream segments, managed as
 * a "splay" of "stream data nodes".
 *
 * Two input modes are supported. If streams are marked active, the application receives
 * a callback and provides data "just in time". Other streams can just push data using
 * "picoquic_add_to_stream", and the data segments will be listed in the "send_queue".
 * Segments in the send queue will be sent in order, and the "active" poll for data
 * will only happen when all segments are sent.
 *
 * The stream structure holds a variety of parameters about the state of the stream.
 */

typedef struct st_picoquic_stream_head_t {
    picosplay_node_t stream_node; /* splay of streams in connection context */
    struct st_picoquic_stream_head_t * next_output_stream; /* link in the list of output streams */
    struct st_picoquic_stream_head_t * previous_output_stream;
    picoquic_cnx_t * cnx;
    uint64_t stream_id;
    struct st_picoquic_path_t * affinity_path; /* Path for which affinity is set, or NULL if none */
    uint64_t consumed_offset; /* amount of data consumed by the application */
    uint64_t fin_offset; /* If the fin mark is received, index of the byte after last */
    uint64_t maxdata_local; /* flow control limit of how much the peer is authorized to send */
    uint64_t maxdata_local_acked; /* highest value in max stream data frame acked by the peer */
    uint64_t maxdata_remote; /* flow control limit of how much we authorize the peer to send */
    uint64_t local_error;
    uint64_t remote_error;
    uint64_t local_stop_error;
    uint64_t remote_stop_error;
    uint64_t last_time_data_sent;
    picosplay_tree_t stream_data_tree; /* splay of received stream segments */
    uint64_t sent_offset; /* Amount of data sent in the stream */
    picoquic_stream_queue_node_t* send_queue; /* if the stream is not "active", list of data segments ready to send */
    void * app_stream_ctx;
    picoquic_stream_direct_receive_fn direct_receive_fn; /* direct receive function, if not NULL */
    void* direct_receive_ctx; /* direct receive context */
    picoquic_sack_list_t sack_list; /* Track which parts of the stream were acknowledged by the peer */
    /* Stream priority -- lowest is most urgent */
    uint8_t stream_priority;
    /* Flags describing the state of the stream */
    unsigned int is_active : 1; /* The application is actively managing data sending through callbacks */
    unsigned int fin_requested : 1; /* Application has requested Fin of sending stream */
    unsigned int fin_sent : 1; /* Fin sent to peer */
    unsigned int fin_received : 1; /* Fin received from peer */
    unsigned int fin_signalled : 1; /* After Fin was received from peer, Fin was signalled to the application */
    unsigned int reset_requested : 1; /* Application has requested to reset the stream */
    unsigned int reset_sent : 1; /* Reset stream sent to peer */
    unsigned int reset_acked : 1; /* Reset stream acked by the peer */
    unsigned int reset_received : 1; /* Reset stream received from peer */
    unsigned int reset_signalled : 1; /* After Reset stream received from peer, application was notified */
    unsigned int stop_sending_requested : 1; /* Application has requested to stop sending */
    unsigned int stop_sending_sent : 1; /* Stop sending was sent to peer */
    unsigned int stop_sending_received : 1; /* Stop sending received from peer */
    unsigned int stop_sending_signalled : 1; /* After stop sending received from peer, application was notified */
    unsigned int max_stream_updated : 1; /* After stream was closed in both directions, the max stream id number was updated */
    unsigned int stream_data_blocked_sent : 1; /* If stream_data_blocked has been sent to peer, and no data sent on stream since */
    unsigned int is_output_stream : 1; /* If stream is listed in the output list */
    unsigned int is_closed : 1; /* Stream is closed, closure is accouted for */
    unsigned int is_discarded : 1; /* There should be no more callback for that stream, the application has discarded it */
} picoquic_stream_head_t;

#define IS_CLIENT_STREAM_ID(id) (unsigned int)(((id) & 1) == 0)
#define IS_BIDIR_STREAM_ID(id)  (unsigned int)(((id) & 2) == 0)
#define IS_LOCAL_STREAM_ID(id, client_mode)  (unsigned int)(((id)^(client_mode)) & 1)
#define STREAM_ID_FROM_RANK(rank, client_mode, is_unidir) ((((uint64_t)(rank)-(uint64_t)1)<<2)|(((uint64_t)is_unidir)<<1)|((uint64_t)(client_mode^1)))
#define STREAM_RANK_FROM_ID(id) ((id + 4)>>2)
#define STREAM_TYPE_FROM_ID(id) ((id)&3)
#define NEXT_STREAM_ID_FOR_TYPE(id) ((id)+4)

/*
 * Frame queue. This is used for miscellaneous packets. It is also used for
 * various tests, allowing for fault injection. 
 *
 * Misc frames are sent at the next opportunity. 
 * TODO: consider flagging MISC frames with expected packet type or epoch,
 * to avoid creating unexpected protocol errors.
 *
 * The misc frame are allocated in meory as blobs, starting with the
 * misc_frame_header, followed by the misc frame content.
 */

typedef struct st_picoquic_misc_frame_header_t {
    struct st_picoquic_misc_frame_header_t* next_misc_frame;
    struct st_picoquic_misc_frame_header_t* previous_misc_frame;
    size_t length;
    picoquic_packet_context_enum pc;
    int is_pure_ack;
} picoquic_misc_frame_header_t;

/* Per epoch sequence/packet context.
* There are three such contexts:
* 0: Application (0-RTT and 1-RTT)
* 1: Handshake
* 2: Initial
* The context holds all the data required to manage sending and
* resending of packets.
*/

typedef struct st_picoquic_packet_context_t {
    uint64_t send_sequence; /* picoquic_decode_ack_frame */
    uint64_t next_sequence_hole;
    uint64_t retransmit_sequence;
    uint64_t highest_acknowledged;
    uint64_t latest_time_acknowledged; /* time at which the highest acknowledged was sent */
    uint64_t highest_acknowledged_time; /* time at which the highest ack was received */
    picoquic_packet_t* pending_last;
    picoquic_packet_t* pending_first;
    picoquic_packet_t* retransmitted_newest;
    picoquic_packet_t* retransmitted_oldest;
    picoquic_packet_t* preemptive_repeat_ptr;
    /* monitor size of queues */
    uint64_t retransmitted_queue_size;
    /* ECN Counters */
    uint64_t ecn_ect0_total_remote;
    uint64_t ecn_ect1_total_remote;
    uint64_t ecn_ce_total_remote;
    /* Flags */
    unsigned int ack_of_ack_requested : 1; /* TODO: Initialized, unused */
} picoquic_packet_context_t;

/* Per epoch ack context.
* There are three such contexts:
* 0: Application (0-RTT and 1-RTT)
* 1: Handshake
* 2: Initial
* The context holds all the data required to manage acknowledgments
*/
typedef struct st_picoquic_ack_context_track_t {
    uint64_t highest_ack_sent; /* picoquic_format_ack_frame */
    uint64_t highest_ack_sent_time; /* picoquic_format_ack_frame */
    uint64_t time_oldest_unack_packet_received; /* picoquic_is_ack_needed: first packet that has not been acked yet */

    unsigned int ack_needed : 1; /* picoquic_format_ack_frame */
    unsigned int ack_after_fin : 1; /* picoquic_format_ack_frame */
    unsigned int out_of_order_received : 1; /* picoquic_is_ack_needed */
    unsigned int is_immediate_ack_required : 1;
} picoquic_ack_context_track_t;

typedef struct st_picoquic_ack_context_t {
    picoquic_sack_list_t sack_list; /* picoquic_format_ack_frame */
    uint64_t time_stamp_largest_received; /* picoquic_format_ack_frame */
    picoquic_ack_context_track_t act[2];
    uint64_t crypto_rotation_sequence; /* Lowest sequence seen with current key */

    /* ECN Counters */
    uint64_t ecn_ect0_total_local; /* picoquic_format_ack_frame */
    uint64_t ecn_ect1_total_local; /* picoquic_format_ack_frame */
    uint64_t ecn_ce_total_local; /* picoquic_format_ack_frame */
    /* Flags */
    unsigned int sending_ecn_ack : 1; /* picoquic_format_ack_frame, picoquic_ecn_accounting */
} picoquic_ack_context_t;

/* Local CID.
 * Local CID are created on demand, and stashed in the CID list.
 * When the CID is created, it is registered in the QUIC context as 
 * pointing to the local connection. We manage collisions, so two
 * connections do not use the same context.
 * When a CID is associated with a path, we set a pointer from the
 * path to the entry in the CID list. If a CID is retired, these pointers
 * are nullified.
*/
typedef struct st_picoquic_local_cnxid_t {
    struct st_picoquic_local_cnxid_t* next;
    picoquic_cnx_t* registered_cnx;
    picohash_item hash_item;
    uint64_t path_id;
    uint64_t sequence;
    uint64_t create_time;
    picoquic_connection_id_t cnx_id;
    unsigned int is_acked;
} picoquic_local_cnxid_t;

typedef struct st_picoquic_local_cnxid_list_t {
    struct st_picoquic_local_cnxid_list_t * next_list;
    uint64_t unique_path_id;
    uint64_t local_cnxid_sequence_next;
    uint64_t local_cnxid_retire_before;
    uint64_t local_cnxid_oldest_created;
    int nb_local_cnxid;
    int nb_local_cnxid_expired;
    unsigned int is_demoted : 1;
    uint64_t demotion_time;
    picoquic_local_cnxid_t* local_cnxid_first;
} picoquic_local_cnxid_list_t;

/* Remote CID.
 * Remote CID are received from the peer. RCID #0 is received during the 
 * handshake, RCID#1 MAY be received as part of server's transport parameters,
 * all other RCID are received in New CID frames. */
typedef struct st_picoquic_remote_cnxid_t {
    struct st_picoquic_remote_cnxid_t* next;
    uint64_t sequence;
    picoquic_connection_id_t cnx_id;
    uint8_t reset_secret[PICOQUIC_RESET_SECRET_SIZE];
    int nb_path_references;
    unsigned int needs_removal : 1;
    unsigned int retire_sent : 1;
    unsigned int retire_acked : 1;
    picoquic_packet_context_t pkt_ctx;
} picoquic_remote_cnxid_t;

typedef struct st_picoquic_remote_cnxid_stash_t {
    struct st_picoquic_remote_cnxid_stash_t* next_stash;
    uint64_t unique_path_id;
    uint64_t retire_cnxid_before;
    picoquic_remote_cnxid_t* cnxid_stash_first;
    unsigned int is_in_use : 1;
} picoquic_remote_cnxid_stash_t;

/*
* Pacing uses a set of per path variables:
* - rate: bytes per second.
* - evaluation_time: last time the path was evaluated.
* - bucket_max: maximum value (capacity) of the leaky bucket.
* - packet_time_microsec: max of (packet_time_nano_sec/1024, 1) microsec.
* Internal variables:
* - bucket_nanosec: number of nanoseconds of transmission time that are allowed.
* - packet_time_nanosec: number of nanoseconds required to send a full size packet.
*/
typedef struct st_picoquic_pacing_t {
    uint64_t rate;
    uint64_t evaluation_time;
    int64_t bucket_max;
    uint64_t packet_time_microsec;
    uint64_t quantum_max;
    uint64_t rate_max;
    int bandwidth_pause;
    /* High precision variables should only be used inside pacing.c */
    int64_t bucket_nanosec;
    int64_t packet_time_nanosec;
} picoquic_pacing_t;

/* Tuple context.
* Tuple context are created to hold address and port pairs used to contact peers.
* Address pairs are "verified" by successful path challenge/response exchanges.
* On the client side, they are placed in "validated" or "backup" state by
* local interactions. On the server side, they move from "backup" to
* "validated" when the client starts using them.
* 
* The tuple context contains the data necessary for managing the challenge/response.
 */
typedef struct st_picoquic_tuple_t {
    /* Path for which the tuple is registered */
    uint64_t unique_path_id;
    /* Next tuple registered for this path */
    struct st_picoquic_tuple_t* next_tuple;
    /* Peer address. */
    struct sockaddr_storage peer_addr;
    /* Local address, on the local network */
    struct sockaddr_storage local_addr;
    /* Selected interface */
    unsigned long if_index;
    /* Address observed by the peer */
    struct sockaddr_storage observed_addr;
    /* CNXID used for probing this tuple. */
    picoquic_remote_cnxid_t* p_remote_cnxid;
    picoquic_local_cnxid_t* p_local_cnxid;
    /* Manage the publishing of observed addresses */
    int nb_observed_repeat;
    uint64_t observed_time;
    /* Challenge used for this path */
    uint64_t challenge_response;
    uint64_t challenge[PICOQUIC_CHALLENGE_REPEAT_MAX];
    uint64_t challenge_time;
    uint64_t demotion_time;
    uint64_t challenge_time_first;
    uint64_t is_nat_rebinding;
    uint8_t challenge_repeat_count;
    /* Flags */
    unsigned int is_backup;
    unsigned int challenge_required : 1;
    unsigned int challenge_verified : 1;
    unsigned int challenge_failed : 1;
    unsigned int response_required : 1;
    unsigned int to_preferred_address : 1;
} picoquic_tuple_t;

/*
* Per path context.
* Path contexts are created:
* - At the beginning of the connection for path[0]
* - When sending or receiving packets to a or from new addresses and ports.
* 
* When a path is created, it is assigned a local connection idand a remote connection ID.
* After that, the path has to be validated by a successful challenge/response.
*
* If multipath is supported, paths remain in the list until they are abandoned.
* 
* As soon as a path is validated, it moves to position 0. The old path[0] moves to the
* last position, and is marked as deprecated. After about 1 RTT, the path resource
* are freed. (TODO: once we actually support multipath, change that behavior.)
* (TODO: servers should only validate the path after receiving non-probing frames from
* the client.)
*
* Congestion control and spin bit management are path specific.
* Packet numbering is global, see packet context.
*/
typedef struct st_picoquic_path_t {
    struct sockaddr_storage registered_peer_addr;
    picohash_item net_id_hash_item;
    struct st_picoquic_cnx_t* cnx;
    uint64_t unique_path_id;
    void* app_path_ctx;
    /* If using unique path id multipath */
    picoquic_ack_context_t ack_ctx;
    picoquic_packet_context_t pkt_ctx;
    /* First tuple is the one used by default for the path */
    picoquic_tuple_t* first_tuple;
    /* Manage the transmission of observed addresses */
    /* TODO: tie management to path/tuple creation. */
    uint64_t observed_address_received;
    uint64_t observed_sequence_sent;
    unsigned int observed_addr_acked : 1;
    /* Manage path probing logic */
    uint64_t last_non_path_probing_pn;
    uint64_t demotion_time;
    /* Last time a packet was sent on this path. */
    uint64_t last_sent_time;
    uint64_t status_sequence_to_receive_next;
    uint64_t status_sequence_sent_last;
    /* Last 1-RTT "non path validating" packet received on this path */
    /* flags */
    unsigned int mtu_probe_sent : 1;
    unsigned int path_is_published : 1;
    unsigned int path_is_backup : 1;
    unsigned int path_is_demoted : 1;
    unsigned int path_abandon_received : 1;
    unsigned int path_abandon_sent : 1;
    unsigned int current_spin : 1;
    unsigned int last_bw_estimate_path_limited : 1;
    unsigned int path_cid_rotated : 1;
    unsigned int is_nat_challenge : 1;
    unsigned int is_cc_data_updated : 1;
    unsigned int is_multipath_probe_needed : 1;
    unsigned int was_local_cnxid_retired : 1;
    unsigned int is_ssthresh_initialized : 1;
    unsigned int is_token_published : 1;
    unsigned int is_ticket_seeded : 1; /* Whether the current ticket has been updated with RTT and CWIN */
    unsigned int is_bdp_sent : 1;
    unsigned int is_nominal_ack_path : 1;
    unsigned int is_ack_lost : 1;
    unsigned int is_ack_expected : 1;
    unsigned int is_datagram_ready : 1;
    unsigned int is_pto_required : 1; /* Should send PTO probe */
    unsigned int is_probing_nat : 1; /* When path transmission is scheduled only for NAT probing */
    unsigned int is_lost_feedback_notified : 1; /* Lost feedback has been notified */
    unsigned int is_cca_probing_up : 1; /* congestion control algorithm is seeking more bandwidth */
    unsigned int rtt_is_initialized : 1; /* RTT was measured at least once. */
    unsigned int sending_path_cid_blocked_frame : 1; /* Sending a path CID blocked, not acked yet. */
    
    /* Management of retransmissions in a path.
     * The "path_packet" variables are used for the RACK algorithm, per path, to avoid
     * declaring packets lost just because another path is delivering them faster.
     * The "number of retransmit" counts the number of unsuccessful retransmissions; it
     * is reset to zero if a new packet is acknowledged.
     */
    uint64_t last_packet_received_at;
    uint64_t last_loss_event_detected;
    uint64_t nb_retransmit; /* Number of timeout retransmissions since last ACK */
    uint64_t total_bytes_lost; /* Sum of length of packet lost on this path */
    uint64_t nb_losses_found;
    uint64_t nb_timer_losses;
    uint64_t nb_spurious; /* Number of spurious retransmissions for the path */
                                         
    /* Loss bit data */
    uint64_t nb_losses_reported;
    uint64_t q_square;
    /* Time measurement */
    uint64_t max_ack_delay;
    uint64_t rtt_sample;
    uint64_t one_way_delay_sample;
    uint64_t smoothed_rtt;
    uint64_t rtt_variant;
    uint64_t retransmit_timer;
    uint64_t rtt_min;
    uint64_t rtt_max;
    uint64_t max_spurious_rtt;
    uint64_t max_reorder_delay;
    uint64_t max_reorder_gap;
    uint64_t latest_sent_time;
    uint64_t rtt_packet_previous_period;
    uint64_t rtt_time_previous_period;
    uint64_t nb_rtt_estimate_in_period;
    uint64_t sum_rtt_estimate_in_period;
    uint64_t max_rtt_estimate_in_period;
    uint64_t min_rtt_estimate_in_period;


    /* MTU */
    size_t send_mtu;
    size_t send_mtu_max_tried;

    /* Bandwidth measurement */
    uint64_t delivered; /* The total amount of data delivered so far on the path */
    uint64_t delivered_last; /* Amount delivered by last bandwidth estimation */
    uint64_t delivered_time_last; /* time last delivered packet was delivered */
    uint64_t delivered_sent_last; /* time last delivered packet was sent */
    uint64_t delivered_limited_index;
    uint64_t delivered_last_packet;
    uint64_t bandwidth_estimate; /* In bytes per second */
    uint64_t bandwidth_estimate_max; /* Maximum of bandwidth estimate over life of path */
    uint64_t max_sample_acked_time; /* Time max sample was delivered */
    uint64_t max_sample_sent_time; /* Time max sample was sent */
    uint64_t max_sample_delivered; /* Delivered value at time of max sample */
    uint64_t peak_bandwidth_estimate; /* In bytes per second, measured on short interval with highest bandwidth */

    uint64_t bytes_sent; /* Total amount of bytes sent on the path */
    uint64_t received; /* Total amount of bytes received from the path */
    uint64_t receive_rate_epoch; /* Time of last receive rate measurement */
    uint64_t received_prior; /* Total amount received at start of epoch */
    uint64_t receive_rate_estimate; /* In bytes per second */
    uint64_t receive_rate_max; /* In bytes per second */

    /* Congestion control state */
    uint64_t cwin;
    uint64_t bytes_in_transit;
    uint64_t last_sender_limited_time;
    uint64_t last_cwin_blocked_time;
    uint64_t last_time_acked_data_frame_sent;
    void* congestion_alg_state;
    picoquic_hystart_alg_t hystart_algorithm; /* 0 = HyStart (default), 1 = HyStart++ (default), 2 = disabled. */
    picoquic_pacing_t pacing;

    /* MTU safety tracking */
    uint64_t nb_mtu_losses;

    /* Debug MP */
    int lost_after_delivered;
    int responder;
    int challenger;
    int polled;
    int paced;
    int congested;
    int selected;
    int nb_delay_outliers;

    /* Path quality callback. These variables store the delta set for signaling
     * and the threshold computed based on these deltas and the latest published value.
     */ 
    uint64_t rtt_update_delta;
    uint64_t pacing_rate_update_delta;
    uint64_t rtt_threshold_low;
    uint64_t rtt_threshold_high;
    uint64_t pacing_rate_threshold_low;
    uint64_t pacing_rate_threshold_high;
    uint64_t receive_rate_threshold_low;
    uint64_t receive_rate_threshold_high;

    /* BDP parameters sent by the server to be stored at client */
    uint64_t rtt_min_remote;
    uint64_t cwin_remote;
    uint8_t ip_client_remote[16];
    uint8_t ip_client_remote_length;
    
} picoquic_path_t;

/* Crypto context. There are four such contexts:
* 0: Initial context, with encryption based on a version dependent key,
* 1: 0-RTT context
* 2: Handshake context
* 3: Application data
*/
typedef struct st_picoquic_crypto_context_t {
    void* aead_encrypt;
    void* aead_decrypt;
    void* pn_enc; /* Used for PN encryption */
    void* pn_dec; /* Used for PN decryption */
} picoquic_crypto_context_t;

/*
* Per connection context.
*/
typedef struct st_picoquic_cnx_t {
    picoquic_quic_t* quic;

    /* Management of context retrieval tables */

    struct st_picoquic_cnx_t* next_in_table;
    struct st_picoquic_cnx_t* previous_in_table;

    /* Proposed version, may be zero if there is no reference.
     * Rejected version that triggered reception of a Version negotiation packet, zero by default.
     * Desired version, target of possible compatible negotiation.
     */
    uint32_t proposed_version;
    uint32_t rejected_version;
    uint32_t desired_version;
    int version_index;

    /* Series of flags showing the state or choices of the connection */
    unsigned int is_0RTT_accepted : 1; /* whether 0-RTT is accepted */
    unsigned int remote_parameters_received : 1; /* whether remote parameters where received */
    unsigned int client_mode : 1; /* Is this connection the client side? */
    unsigned int key_phase_enc : 1; /* Key phase used in outgoing packets */
    unsigned int key_phase_dec : 1; /* Key phase expected in incoming packets */
    unsigned int zero_rtt_data_accepted : 1; /* Peer confirmed acceptance of zero rtt data */
    unsigned int sending_ecn_ack : 1; /* ECN data has been received, should be copied in acks */
    unsigned int sent_blocked_frame : 1; /* Blocked frame has been sent */
    unsigned int stream_blocked_bidir_sent : 1; /* If stream_blocked has been sent to peer and no stream limit update since */
    unsigned int stream_blocked_unidir_sent : 1; /* If stream_blocked has been sent to peer and no stream limit update since */
    unsigned int max_stream_data_needed : 1; /* If at least one stream needs more data */
    unsigned int path_demotion_needed : 1; /* If at least one path was recently demoted */
    unsigned int tuple_demotion_needed : 1; /* if at least one tuple should be deleted */
    unsigned int alt_path_challenge_needed : 1; /* If at least one alt path challenge is needed or in progress */
    unsigned int is_handshake_finished : 1; /* If there are no more packets to ack or retransmit in initial  or handshake contexts */
    unsigned int is_handshake_done_acked : 1; /* If the peer has acked the handshake done packet */
    unsigned int is_new_token_acked : 1; /* Has the peer acked a new token? This assumes at most one new token sent per connection */
    unsigned int is_1rtt_received : 1; /* If at least one 1RTT packet has been received */
    unsigned int is_1rtt_acked : 1; /* If at least one 1RTT packet has been acked by the peer */
    unsigned int has_successful_probe : 1; /* At least one probe was successful */
    unsigned int grease_transport_parameters : 1; /* Exercise greasing of transport parameters */
    unsigned int test_large_chello : 1; /* Add a greasing parameter to test sending CHello on multiple packets */
    unsigned int initial_validated : 1; /* Path has been validated, DOS amplification protection is lifted */
    unsigned int initial_repeat_needed : 1; /* Path has not been validated, repeated initial was received */
    unsigned int is_loss_bit_enabled_incoming : 1; /* Read the loss bits in incoming packets */
    unsigned int is_loss_bit_enabled_outgoing : 1; /* Insert the loss bits in outgoing packets */
    unsigned int is_ack_frequency_negotiated : 1; /* Ack Frequency extension negotiated */
    unsigned int is_ack_frequency_updated : 1; /* Should send an ack frequency frame asap. */
    unsigned int recycle_sooner_needed : 1; /* There may be a need to recycle "sooner" packets */
    unsigned int is_time_stamp_enabled : 1; /* Read time stamp on on incoming */
    unsigned int is_time_stamp_sent : 1; /* Send time stamp with ACKS */
    unsigned int is_pacing_update_requested : 1; /* Whether the application subscribed to pacing updates */
    unsigned int is_path_quality_update_requested : 1; /* Whether the application subscribed to path quality updates */
    unsigned int is_hcid_verified : 1; /* Whether the HCID was received from the peer */
    unsigned int do_grease_quic_bit : 1; /* Negotiated grease of QUIC bit */
    unsigned int quic_bit_greased : 1; /* Indicate whether the quic bit was greased at least once */
    unsigned int quic_bit_received_0 : 1; /* Indicate whether the quic bit was received as zero at least once */
    unsigned int is_half_open : 1; /* for server side connections, created but not yet complete */
    unsigned int did_receive_short_initial : 1; /* whether peer sent unpadded initial packet */
    unsigned int ack_ignore_order_local : 1; /* Request peer to not generate immediate ack if out of order packet received */
    unsigned int ack_ignore_order_remote : 1; /* Peer requested no immediate ack if out of order packet received */
    unsigned int are_path_callbacks_enabled : 1; /* Enable path specific callbacks */
    unsigned int is_sending_large_buffer : 1; /* Buffer provided by application is sufficient for PMTUD */
    unsigned int is_preemptive_repeat_enabled : 1; /* Preemptive repat of packets to reduce transaction latency */
    unsigned int do_version_negotiation : 1; /* Whether compatible version negotiation is activated */
    unsigned int send_receive_bdp_frame : 1; /* enable sending and receiving BDP frame */
    unsigned int cwin_notified_from_seed : 1; /* cwin was reset from a seeded value */
    unsigned int is_datagram_ready : 1; /* Active polling for datagrams */
    unsigned int is_immediate_ack_required : 1; /* Should send an ACK asap */
    unsigned int is_multipath_enabled : 1; /* Unique path ID extension has been negotiated */
    unsigned int is_lost_feedback_notification_required : 1; /* CC algorithm requests lost feedback notification */
    unsigned int is_forced_probe_up_required : 1; /* application wants "probe up" if CC requests it */
    unsigned int is_address_discovery_provider : 1; /* send the address discovery extension */
    unsigned int is_address_discovery_receiver : 1; /* receive the address discovery extension */
    unsigned int is_subscribed_to_path_allowed : 1; /* application wants to be advised if it is now possible to create a path */
    unsigned int is_notified_that_path_is_allowed : 1; /* application wants to be advised if it is now possible to create a path */
    
    /* PMTUD policy */
    picoquic_pmtud_policy_enum pmtud_policy;
    /* Spin bit policy */
    picoquic_spinbit_version_enum spin_policy;
    /* Idle timeout in microseconds */
    uint64_t idle_timeout;
    /* Local and remote parameters */
    picoquic_tp_t local_parameters;
    picoquic_tp_t remote_parameters;
    /* Padding policy */
    uint32_t padding_multiple;
    uint32_t padding_minsize;
    /* Value of RTT and CWIN remembered from previous connections */
    uint8_t seed_ip_addr[PICOQUIC_STORED_IP_MAX];
    uint8_t seed_ip_addr_length;
    uint64_t seed_rtt_min;
    uint64_t seed_cwin;
    /* Identification of ticket issued to the current connection,
     * and if present of the ticket used to resume the connection.
     * On server this is the unique sequence number of the ticket.
     * On client this is the creation time of the ticket.
     */
    uint64_t issued_ticket_id;
    uint64_t resumed_ticket_id;

    /* On clients, document the SNI and ALPN expected from the server */
    /* TODO: there may be a need to propose multiple ALPN */
    char const* sni;
    char const* alpn;
    /* On clients, receives the maximum 0RTT size accepted by server */
    size_t max_early_data_size;
    /* Call back function and context */
    picoquic_stream_data_cb_fn callback_fn;
    void* callback_ctx;

    /* connection state, ID, etc. Todo: allow for multiple cnxid */
    picoquic_state_enum cnx_state;
    picoquic_connection_id_t initial_cnxid;
    picoquic_connection_id_t original_cnxid;
    struct sockaddr_storage registered_icid_addr;
    picohash_item registered_icid_item;
    struct sockaddr_storage registered_secret_addr;
    uint8_t registered_reset_secret[PICOQUIC_RESET_SECRET_SIZE];
    picohash_item registered_reset_secret_item;

    uint64_t start_time;
    int64_t phase_delay;
    uint64_t application_error;
    uint64_t local_error;
    char const * local_error_reason;
    uint64_t remote_application_error;
    uint64_t remote_error;
    uint64_t offending_frame_type;
    uint16_t retry_token_length;
    uint8_t * retry_token;

    /* Next time sending data is expected */
    uint64_t next_wake_time;
    picosplay_node_t cnx_wake_node;
    /* Wakeup time requested by the application */
    uint64_t app_wake_time;
    /* TLS context, TLS Send Buffer, streams, epochs */
    void* tls_ctx;
    uint64_t crypto_epoch_length_max;
    uint64_t crypto_epoch_sequence;
    uint64_t crypto_rotation_time_guard;
    struct st_ptls_buffer_t* tls_sendbuf;
    uint16_t psk_cipher_suite_id;

    picoquic_stream_head_t tls_stream[PICOQUIC_NUMBER_OF_EPOCHS]; /* Separate input/output from each epoch */
    picoquic_crypto_context_t crypto_context[PICOQUIC_NUMBER_OF_EPOCHS]; /* Encryption and decryption objects */
    picoquic_crypto_context_t crypto_context_old; /* Old encryption and decryption context after key rotation */
    picoquic_crypto_context_t crypto_context_new; /* New encryption and decryption context just before key rotation */
    uint64_t crypto_failure_count;
    /* Liveness detection */
    uint64_t latest_progress_time; /* last local time at which the connection progressed */
    uint64_t latest_receive_time; /* last time something was received from the peer */
    /* Close connection management */
    uint64_t last_close_sent;
    /* Sequence and retransmission state */
    picoquic_packet_context_t pkt_ctx[picoquic_nb_packet_context];
    /* Acknowledgement state */
    picoquic_ack_context_t ack_ctx[picoquic_nb_packet_context];
    /* Sequence number of the next observed address frame */
    uint64_t observed_number;
    /* Statistics */
    uint64_t nb_bytes_queued;
    uint32_t nb_zero_rtt_sent;
    uint32_t nb_zero_rtt_acked;
    uint32_t nb_zero_rtt_received;
    size_t max_mtu_sent;
    size_t max_mtu_received;
    uint64_t nb_packets_received;
    uint64_t nb_trains_sent;
    uint64_t nb_trains_short;
    uint64_t nb_trains_blocked_cwin;
    uint64_t nb_trains_blocked_pacing;
    uint64_t nb_trains_blocked_others;
    uint64_t nb_packets_sent;
    uint64_t nb_packets_logged;
    uint64_t nb_retransmission_total;
    uint64_t nb_preemptive_repeat;
    uint64_t nb_spurious;
    uint64_t nb_crypto_key_rotations;
    uint64_t nb_packet_holes_inserted;
    uint64_t max_ack_delay_remote;
    uint64_t max_ack_gap_remote;
    uint64_t max_ack_delay_local;
    uint64_t max_ack_gap_local;
    uint64_t min_ack_delay_remote;
    uint64_t min_ack_delay_local;
    unsigned int cwin_blocked : 1;
    unsigned int flow_blocked : 1;
    unsigned int stream_blocked : 1;
    /* Congestion algorithm */
    picoquic_congestion_algorithm_t const* congestion_alg;
<<<<<<< HEAD
    picoquic_hystart_alg_t hystart_alg; /* HyStart algorithm. */
=======
    char const* congestion_alg_option_string;
>>>>>>> 2621401f
    /* Management of quality signalling updates */
    uint64_t rtt_update_delta;
    uint64_t pacing_rate_update_delta;
    uint64_t pacing_rate_signalled;
    uint64_t pacing_increase_threshold;
    uint64_t pacing_decrease_threshold;
    uint64_t pacing_change_threshold;

    /* Data accounting for limiting amplification attacks */
    uint64_t initial_data_received;
    uint64_t initial_data_sent;

    /* Flow control information */
    uint64_t data_sent;
    uint64_t data_received;
    uint64_t maxdata_local; /* Highest value sent to the peer */
    uint64_t maxdata_local_acked; /* Highest value acked by the peer */
    uint64_t maxdata_remote; /* Highest value received from the peer */
    uint64_t max_stream_data_local;
    uint64_t max_stream_data_remote;
    uint64_t max_stream_id_bidir_local; /* Highest value sent to the peer */
    uint64_t max_stream_id_bidir_rank_acked; /* Highest rank value acked by the peer */
    uint64_t max_stream_id_bidir_local_computed; /* Value computed from stream FIN but not yet sent */
    uint64_t max_stream_id_bidir_remote; /* Highest value received from the peer */
    uint64_t max_stream_id_unidir_local; /* Highest value sent to the peer */
    uint64_t max_stream_id_unidir_rank_acked; /* Highest rank value acked by the peer */
    uint64_t max_stream_id_unidir_local_computed;  /* Value computed from stream FIN but not yet sent */
    uint64_t max_stream_id_unidir_remote; /* Highest value received from the peer */

    /* Queue for frames waiting to be sent */
    picoquic_misc_frame_header_t* first_misc_frame;
    picoquic_misc_frame_header_t* last_misc_frame;

    /* Management of streams */
    picosplay_tree_t stream_tree;
    picoquic_stream_head_t * first_output_stream;
    picoquic_stream_head_t * last_output_stream;
    uint64_t high_priority_stream_id;
    uint64_t next_stream_id[4];
    uint64_t priority_limit_for_bypass; /* Bypass CC if dtagram or stream priority lower than this, 0 means never */
    picoquic_pacing_t priority_bypass_pacing;

    /* Repeat queue contains packets with data frames that should be
     * sent according to priority when congestion window opens. */
    picosplay_tree_t queue_data_repeat_tree;

    /* Management of datagram queue (see also active datagram flag)
     * The "conflict" count indicates how many datagrams have been sent while
     * stream data was also waiting. If this passes the max value
     * picoquic will try sending stream data before the next datagram.
     * This is provisional -- we need to consider managing datagram
     * priorities in a way similar to stream priorities.
     */
    picoquic_misc_frame_header_t* first_datagram;
    picoquic_misc_frame_header_t* last_datagram;
    uint64_t datagram_priority;
    int datagram_conflicts_count;
    int datagram_conflicts_max;

    /* If not `0`, the connection will send keep alive messages in the given interval. */
    uint64_t keep_alive_interval;

    /* Management of paths */
    picoquic_path_t ** path;
    int nb_paths;
    int nb_path_alloc;
    int last_path_polled;
    uint64_t unique_path_id_next;
    picoquic_path_t* nominal_path_for_ack;
    uint64_t status_sequence_to_send_next;
    uint64_t max_path_id_local;
    uint64_t max_path_id_acknowledged;
    uint64_t max_path_id_remote;
    uint64_t paths_blocked_acknowledged;
    /* Management of the CNX-ID stash */
    picoquic_remote_cnxid_stash_t * first_remote_cnxid_stash;
    /* management of local CID stash.
    * the number of lists represents the number of list already created,
    * minus the number of lists deleted.
    * */
    uint64_t nb_local_cnxid_lists;
    uint64_t next_path_id_in_lists;
    picoquic_local_cnxid_list_t * first_local_cnxid_list;

    /* Management of ACK frequency */
    uint64_t ack_frequency_sequence_local;
    uint64_t ack_gap_local;
    uint64_t ack_frequency_delay_local;
    uint64_t ack_frequency_sequence_remote;
    uint64_t ack_gap_remote;
    uint64_t ack_delay_remote;
    uint64_t ack_reordering_threshold_remote;

    /* Copies of packets received too soon */
    picoquic_stateless_packet_t* first_sooner;
    picoquic_stateless_packet_t* last_sooner;

    /* Log handling */
    uint16_t log_unique;
    FILE* f_binlog;
    char* binlog_file_name;
    void (*memlog_call_back)(picoquic_cnx_t* cnx, picoquic_path_t* path, void* v_memlog, int op_code, uint64_t current_time);
    void *memlog_ctx;
} picoquic_cnx_t;

typedef struct st_picoquic_packet_data_t {
    uint64_t last_time_stamp_received;
    uint64_t last_ack_delay; /* ACK Delay in ACK frame */
    int nb_path_ack;
    struct {
        picoquic_path_t* acked_path; /* path for which ACK was received */
        uint64_t largest_sent_time; /* Send time of ACKed packet (largest number acked) */
        uint64_t delivered_prior; /* Amount delivered prior to that packet */
        uint64_t delivered_time_prior; /* Time last delivery before acked packet sent */
        uint64_t delivered_sent_prior; /* Time this last delivery packet was sent */
        uint64_t lost_prior; /* Value of nb_bytes_lost when packet was sent */
        uint64_t inflight_prior; /* Value of bytes_in_flight when packet was sent */
        unsigned int rs_is_path_limited; /* Whether the path was app limited when packet was sent */
        unsigned int rs_is_cwnd_limited;
        unsigned int is_set;
        uint64_t data_acked;
    } path_ack[PICOQUIC_NB_PATH_TARGET];
} picoquic_packet_data_t;

/* Load the stash of retry tokens. */
int picoquic_load_token_file(picoquic_quic_t* quic, char const * token_file_name);

/* Init of transport parameters */
void picoquic_init_transport_parameters(picoquic_tp_t* tp, int client_mode);

/* Registration of per path connection ID in server context */
int picoquic_register_cnx_id(picoquic_quic_t* quic, picoquic_cnx_t* cnx, picoquic_local_cnxid_t* l_cid);

/* Register or update default address and reset secret */
int picoquic_register_net_secret(picoquic_cnx_t* cnx);

/* Registration of initial connection ID and peer IP */
int picoquic_register_net_icid(picoquic_cnx_t* cnx);

void picoquic_create_local_cnx_id(picoquic_quic_t* quic, picoquic_connection_id_t* cnx_id, uint8_t id_length, picoquic_connection_id_t cnx_id_remote);

/* Management of address tuples */
picoquic_tuple_t * picoquic_create_tuple(picoquic_path_t* path_x, const struct sockaddr* local_addr, const struct sockaddr* peer_addr, int if_index);
void picoquic_delete_demoted_tuples(picoquic_cnx_t* cnx, uint64_t current_time, uint64_t* next_wake_time);
void picoquic_delete_tuple(picoquic_path_t* path_x, picoquic_tuple_t* tuple);
/* Management of path */
int picoquic_create_path(picoquic_cnx_t* cnx, uint64_t start_time,
    const struct sockaddr* local_addr, const struct sockaddr* peer_addr, int if_index,
    uint64_t unique_path_id);
void picoquic_register_path(picoquic_cnx_t* cnx, picoquic_path_t * path_x);
int picoquic_find_incoming_path(picoquic_cnx_t* cnx, picoquic_packet_header* ph,
    struct sockaddr* addr_from, struct sockaddr* addr_to, int if_index_to,
    uint64_t current_time, int* p_path_id, int* path_is_not_allocated);
/* Prepare packet containing only path control frames. */
int picoquic_prepare_path_control_packet(picoquic_cnx_t* cnx, picoquic_path_t* path_x, picoquic_tuple_t* tuple,
    picoquic_packet_t* packet, uint64_t current_time, uint8_t* send_buffer, size_t send_buffer_max, size_t* send_length,
    uint64_t* next_wake_time);
uint8_t* picoquic_prepare_path_challenge_frames(picoquic_cnx_t* cnx, picoquic_path_t* path_x,
    picoquic_packet_context_enum pc, int is_nominal_ack_path,
    uint8_t* bytes_next, uint8_t* bytes_max,
    int* more_data, int* is_pure_ack, int* is_challenge_padding_needed,
    uint64_t current_time, uint64_t* next_wake_time); 
void picoquic_select_next_path_tuple(picoquic_cnx_t* cnx, uint64_t current_time, uint64_t* next_wake_time,
    picoquic_path_t** next_path, picoquic_tuple_t** next_tuple);
int picoquic_renew_connection_id(picoquic_cnx_t* cnx, int path_id);
void picoquic_delete_path(picoquic_cnx_t* cnx, int path_index);
void picoquic_demote_path(picoquic_cnx_t* cnx, int path_index, uint64_t current_time, uint64_t reason, char const * phrase);
void picoquic_retransmit_demoted_path(picoquic_cnx_t* cnx, picoquic_path_t* path_x, uint64_t current_time);
void picoquic_queue_retransmit_on_ack(picoquic_cnx_t* cnx, picoquic_path_t* path_x, uint64_t current_time);
void picoquic_delete_abandoned_paths(picoquic_cnx_t* cnx, uint64_t current_time, uint64_t * next_wake_time);
void picoquic_set_tuple_challenge(picoquic_tuple_t* tuple, uint64_t current_time, int use_constant_challenges);
void picoquic_set_path_challenge(picoquic_cnx_t* cnx, int path_id, uint64_t current_time);
int picoquic_find_path_by_address(picoquic_cnx_t* cnx, const struct sockaddr* addr_local, const struct sockaddr* addr_peer, int* partial_match);
int picoquic_find_path_by_unique_id(picoquic_cnx_t* cnx, uint64_t unique_path_id);
int picoquic_check_cid_for_new_tuple(picoquic_cnx_t* cnx, uint64_t unique_path_id);
int picoquic_assign_peer_cnxid_to_tuple(picoquic_cnx_t* cnx, picoquic_path_t* path_x, picoquic_tuple_t* tuple);
//int picoquic_assign_peer_cnxid_to_path(picoquic_cnx_t* cnx, int path_id);
void picoquic_reset_path_mtu(picoquic_path_t* path_x);
int picoquic_get_path_id_from_unique(picoquic_cnx_t* cnx, uint64_t unique_path_id);

picoquic_remote_cnxid_stash_t* picoquic_find_or_create_remote_cnxid_stash(picoquic_cnx_t* cnx, uint64_t unique_path_id, int do_create);

/* Management of the CNX-ID stash */
int picoquic_init_cnxid_stash(picoquic_cnx_t* cnx);

uint64_t picoquic_add_remote_cnxid_to_stash(picoquic_cnx_t* cnx, picoquic_remote_cnxid_stash_t* remote_cnxid_stash, uint64_t retire_before_next, const uint64_t sequence, const uint8_t cid_length, const uint8_t* cnxid_bytes, const uint8_t* secret_bytes, picoquic_remote_cnxid_t** pstashed);

uint64_t picoquic_stash_remote_cnxid(picoquic_cnx_t * cnx, uint64_t retire_before_next,
    const uint64_t unique_path_id, const uint64_t sequence, const uint8_t cid_length, const uint8_t * cnxid_bytes,
    const uint8_t * secret_bytes, picoquic_remote_cnxid_t ** pstashed);

picoquic_remote_cnxid_t* picoquic_remove_cnxid_from_stash(picoquic_cnx_t* cnx, picoquic_remote_cnxid_stash_t* remote_cnxid_stash, picoquic_remote_cnxid_t* removed, picoquic_remote_cnxid_t* previous);

picoquic_remote_cnxid_t* picoquic_remove_stashed_cnxid(picoquic_cnx_t* cnx, uint64_t unique_path_id, picoquic_remote_cnxid_t* removed, 
    picoquic_remote_cnxid_t* previous);

picoquic_remote_cnxid_t* picoquic_get_cnxid_from_stash(picoquic_remote_cnxid_stash_t* stash);
picoquic_remote_cnxid_t* picoquic_obtain_stashed_cnxid(picoquic_cnx_t* cnx, uint64_t unique_path_id);
void picoquic_dereference_stashed_cnxid(picoquic_cnx_t* cnx, picoquic_path_t* path_x, int is_deleting_cnx);
uint64_t picoquic_remove_not_before_from_stash(picoquic_cnx_t* cnx, picoquic_remote_cnxid_stash_t* cnxid_stash, uint64_t not_before, uint64_t current_time);
void picoquic_delete_remote_cnxid_stash(picoquic_cnx_t* cnx, picoquic_remote_cnxid_stash_t* cnxid_stash);

uint64_t picoquic_remove_not_before_cid(picoquic_cnx_t* cnx, uint64_t unique_path_id, uint64_t not_before, uint64_t current_time);
int picoquic_renew_path_connection_id(picoquic_cnx_t* cnx, picoquic_path_t* path_x);

/* handling of retransmission queue */
void picoquic_queue_for_retransmit(picoquic_cnx_t* cnx, picoquic_path_t* path_x, picoquic_packet_t* packet,
    size_t length, uint64_t current_time);
picoquic_packet_t* picoquic_dequeue_retransmit_packet(picoquic_cnx_t* cnx, picoquic_packet_context_t* pkt_ctx,
    picoquic_packet_t* p, int should_free,
    int add_to_data_repeat_queue);
void picoquic_dequeue_retransmitted_packet(picoquic_cnx_t* cnx, picoquic_packet_context_t* pkt_ctx, picoquic_packet_t* p);

/* Reset the connection context, e.g. after retry */
int picoquic_reset_cnx(picoquic_cnx_t* cnx, uint64_t current_time);

/* Reset packet context */
void picoquic_reset_packet_context(picoquic_cnx_t* cnx, picoquic_packet_context_t * pkt_ctx);

/* Notify error on connection */
int picoquic_connection_error(picoquic_cnx_t* cnx, uint64_t local_error, uint64_t frame_type); 
int picoquic_connection_error_ex(picoquic_cnx_t* cnx, uint64_t local_error, uint64_t frame_type, char const* local_reason);


void picoquic_connection_disconnect(picoquic_cnx_t* cnx);

/* Connection context retrieval functions */
picoquic_cnx_t* picoquic_cnx_by_id(picoquic_quic_t* quic, picoquic_connection_id_t cnx_id, struct st_picoquic_local_cnxid_t ** l_cid_sequence);
picoquic_cnx_t* picoquic_cnx_by_net(picoquic_quic_t* quic, const struct sockaddr* addr);
picoquic_cnx_t* picoquic_cnx_by_icid(picoquic_quic_t* quic, picoquic_connection_id_t* icid,
    const struct sockaddr* addr);
picoquic_cnx_t* picoquic_cnx_by_secret(picoquic_quic_t* quic, const uint8_t* reset_secret, const struct sockaddr* addr);

/* Pacing implementation */
void picoquic_pacing_init(picoquic_pacing_t* pacing, uint64_t current_time);
int picoquic_is_pacing_blocked(picoquic_pacing_t* pacing);
int picoquic_is_authorized_by_pacing(picoquic_pacing_t* pacing, uint64_t current_time, uint64_t* next_time, unsigned int packet_train_mode, picoquic_quic_t * quic);
void picoquic_update_pacing_parameters(picoquic_pacing_t* pacing, double pacing_rate, uint64_t quantum, size_t send_mtu, uint64_t smoothed_rtt,
    picoquic_path_t* signalled_path);
void picoquic_update_pacing_window(picoquic_pacing_t* pacing, int slow_start, uint64_t cwin, size_t send_mtu, uint64_t smoothed_rtt, picoquic_path_t * signalled_path);
void picoquic_update_pacing_data_after_send(picoquic_pacing_t * pacing, size_t length, size_t send_mtu, uint64_t current_time);

/* Reset the pacing data after CWIN is updated */
void picoquic_update_pacing_data(picoquic_cnx_t* cnx, picoquic_path_t * path_x, int slow_start);
void picoquic_update_pacing_after_send(picoquic_path_t* path_x, size_t length, uint64_t current_time);
int picoquic_is_sending_authorized_by_pacing(picoquic_cnx_t* cnx, picoquic_path_t* path_x, uint64_t current_time, uint64_t* next_time);
/* Reset pacing data if congestion algorithm computes it directly */
void picoquic_update_pacing_rate(picoquic_cnx_t* cnx, picoquic_path_t* path_x, double pacing_rate, uint64_t quantum);
/* Manage path quality updates */
void picoquic_refresh_path_quality_thresholds(picoquic_path_t* path_x);
int picoquic_issue_path_quality_update(picoquic_cnx_t* cnx, picoquic_path_t* path_x);

/* Next time is used to order the list of available connections,
        * so ready connections are polled first */
void picoquic_reinsert_by_wake_time(picoquic_quic_t* quic, picoquic_cnx_t* cnx, uint64_t next_time);

/* Integer parsing macros */
#define PICOPARSE_16(b) ((((uint16_t)(b)[0]) << 8) | (uint16_t)((b)[1]))
#define PICOPARSE_24(b) ((((uint32_t)PICOPARSE_16(b)) << 8) | (uint32_t)((b)[2]))
#define PICOPARSE_32(b) ((((uint32_t)PICOPARSE_16(b)) << 16) | (uint32_t)PICOPARSE_16((b) + 2))
#define PICOPARSE_64(b) ((((uint64_t)PICOPARSE_32(b)) << 32) | (uint64_t)PICOPARSE_32((b) + 4))

/* Integer formatting functions */
void picoformat_16(uint8_t* bytes, uint16_t n16);
void picoformat_24(uint8_t* bytes, uint32_t n24);
void picoformat_32(uint8_t* bytes, uint32_t n32);
void picoformat_64(uint8_t* bytes, uint64_t n64);

size_t picoquic_varint_encode(uint8_t* bytes, size_t max_bytes, uint64_t n64);
void picoquic_varint_encode_16(uint8_t* bytes, uint16_t n16);
size_t picoquic_varint_decode(const uint8_t* bytes, size_t max_bytes, uint64_t* n64);
const uint8_t* picoquic_frames_varint_decode(const uint8_t* bytes, const uint8_t* bytes_max, uint64_t* n64);
const uint8_t* picoquic_frames_varint_skip(const uint8_t* bytes, const uint8_t* bytes_max);
size_t picoquic_varint_skip(const uint8_t* bytes);

size_t picoquic_encode_varint_length(uint64_t n64);
size_t picoquic_decode_varint_length(uint8_t byte);

/* Packet parsing */

picoquic_packet_type_enum picoquic_parse_long_packet_type(uint8_t flags, int version_index);

int picoquic_parse_packet_header(
    picoquic_quic_t* quic,
    const uint8_t* bytes,
    size_t length,
    const struct sockaddr* addr_from,
    picoquic_packet_header* ph,
    picoquic_cnx_t** pcnx,
    int receiving);

size_t picoquic_create_long_header(picoquic_packet_type_enum packet_type, 
    picoquic_connection_id_t* dest_cnx_id, picoquic_connection_id_t* srce_cnx_id,
    int do_grease_quic_bit, uint32_t version, int version_index, uint64_t sequence_number,
    size_t retry_token_length, uint8_t* retry_token,
    uint8_t* bytes, size_t* pn_offset, size_t* pn_length);

size_t picoquic_create_packet_header(
    picoquic_cnx_t* cnx,
    picoquic_packet_type_enum packet_type,
    uint64_t sequence_number,
    picoquic_path_t* path_x,
    picoquic_tuple_t* tuple,
    size_t header_length,
    uint8_t* bytes,
    size_t* pn_offset,
    size_t* pn_length);

size_t picoquic_predict_packet_header_length(
    picoquic_cnx_t* cnx,
    picoquic_packet_type_enum packet_type,
    picoquic_packet_context_t* pkt_ctx);

void picoquic_update_payload_length(
    uint8_t* bytes, size_t pnum_index, size_t header_length, size_t packet_length);

size_t picoquic_get_checksum_length(picoquic_cnx_t* cnx, picoquic_epoch_enum is_cleartext_mode);

void picoquic_protect_packet_header(uint8_t* send_buffer, size_t pn_offset, uint8_t first_mask, void* pn_enc);

size_t picoquic_protect_packet(picoquic_cnx_t* cnx, picoquic_packet_type_enum ptype, uint8_t* bytes, uint64_t sequence_number, size_t length, size_t header_length, uint8_t* send_buffer, size_t send_buffer_max, void* aead_context, void* pn_enc, 
    picoquic_path_t* path_x, picoquic_tuple_t* tuple, uint64_t current_time);

uint64_t picoquic_get_packet_number64(uint64_t highest, uint64_t mask, uint32_t pn);

int picoquic_remove_header_protection_inner(uint8_t* bytes, size_t length, uint8_t* decrypted_bytes, picoquic_packet_header* ph, void* pn_enc, unsigned int is_loss_bit_enabled_incoming, uint64_t sack_list_last);

size_t picoquic_pad_to_target_length(uint8_t* bytes, size_t length, size_t target);

void picoquic_finalize_and_protect_packet(picoquic_cnx_t *cnx, picoquic_packet_t * packet, int ret,
    size_t length, size_t header_length, size_t checksum_overhead,
    size_t * send_length, uint8_t * send_buffer, size_t send_buffer_max,
    picoquic_path_t * path_x, uint64_t current_time);

void picoquic_implicit_handshake_ack(picoquic_cnx_t* cnx, picoquic_packet_context_enum pc, uint64_t current_time);
void picoquic_false_start_transition(picoquic_cnx_t* cnx, uint64_t current_time);
void picoquic_client_almost_ready_transition(picoquic_cnx_t* cnx);
void picoquic_ready_state_transition(picoquic_cnx_t* cnx, uint64_t current_time);

int picoquic_parse_header_and_decrypt(
    picoquic_quic_t* quic,
    const uint8_t* bytes,
    size_t length,
    size_t packet_length,
    const struct sockaddr* addr_from,
    uint64_t current_time,
    picoquic_stream_data_node_t* decrypted_data,
    picoquic_packet_header* ph,
    picoquic_cnx_t** pcnx,
    size_t * consumed,
    int * new_context_created);

/* Shortcuts to packet numbers, last ack, last ack time.
 */
uint64_t picoquic_get_sequence_number(picoquic_cnx_t* cnx, picoquic_path_t* path_x, picoquic_packet_context_enum pc);

uint64_t picoquic_get_ack_number(picoquic_cnx_t* cnx, picoquic_path_t* path_x, picoquic_packet_context_enum pc);

picoquic_packet_t * picoquic_get_last_packet(picoquic_cnx_t* cnx, picoquic_path_t* path_x, picoquic_packet_context_enum pc);

/* handling of ACK logic */
void picoquic_init_ack_ctx(picoquic_cnx_t* cnx, picoquic_ack_context_t* ack_ctx);

int picoquic_is_ack_needed(picoquic_cnx_t* cnx,  uint64_t current_time, uint64_t * next_wake_time, 
    picoquic_packet_context_enum pc, int is_opportunistic);

int picoquic_is_pn_already_received(picoquic_cnx_t* cnx, picoquic_packet_context_enum pc,
    picoquic_local_cnxid_t * l_cid, uint64_t pn64);
int picoquic_record_pn_received(picoquic_cnx_t* cnx, picoquic_packet_context_enum pc,
    picoquic_local_cnxid_t* l_cid, uint64_t pn64, uint64_t current_microsec);

void picoquic_sack_select_ack_ranges(picoquic_sack_list_t* sack_list, picoquic_sack_item_t* first_sack,
    int max_ranges, int is_opportunistic, int* nb_sent_max, int* nb_sent_max_skip);

int picoquic_update_sack_list(picoquic_sack_list_t* sack,
    uint64_t pn64_min, uint64_t pn64_max, uint64_t current_time);
/* Check whether the data fills a hole. returns 0 if it does, -1 otherwise. */
int picoquic_check_sack_list(picoquic_sack_list_t* sack,
    uint64_t pn64_min, uint64_t pn64_max);

picoquic_sack_item_t* picoquic_process_ack_of_ack_range(picoquic_sack_list_t* first_sack, picoquic_sack_item_t* previous, uint64_t start_of_range, uint64_t end_of_range);
void picoquic_update_ack_horizon(picoquic_sack_list_t* sack_list, uint64_t current_time);

/* Return the first ACK item in the list */
picoquic_sack_item_t* picoquic_sack_first_item(picoquic_sack_list_t* sack_list);
picoquic_sack_item_t* picoquic_sack_last_item(picoquic_sack_list_t* sack_list);
picoquic_sack_item_t* picoquic_sack_next_item(picoquic_sack_item_t * sack);
picoquic_sack_item_t* picoquic_sack_previous_item(picoquic_sack_item_t* sack);
int picoquic_sack_insert_item(picoquic_sack_list_t* sack_list, uint64_t range_min, 
    uint64_t range_max, uint64_t current_time);

int picoquic_sack_list_is_empty(picoquic_sack_list_t* sack_list);

picoquic_ack_context_t* picoquic_ack_ctx_from_cnx_context(picoquic_cnx_t* cnx, picoquic_packet_context_enum pc, picoquic_local_cnxid_t* l_cid);

picoquic_sack_list_t* picoquic_sack_list_from_cnx_context(picoquic_cnx_t* cnx, picoquic_packet_context_enum pc, picoquic_local_cnxid_t* l_cid);

uint64_t picoquic_sack_list_first(picoquic_sack_list_t* first_sack);

uint64_t picoquic_sack_list_last(picoquic_sack_list_t* first_sack);

picoquic_sack_item_t* picoquic_sack_list_first_range(picoquic_sack_list_t* first_sack);

void picoquic_sack_list_init(picoquic_sack_list_t* first_sack);

int picoquic_sack_list_reset(picoquic_sack_list_t* first_sack, 
    uint64_t range_min, uint64_t range_max, uint64_t current_time);

void picoquic_sack_list_free(picoquic_sack_list_t* first_sack);

uint64_t picoquic_sack_item_range_start(picoquic_sack_item_t* sack_item);

uint64_t picoquic_sack_item_range_end(picoquic_sack_item_t* sack_item);

int picoquic_sack_item_nb_times_sent(picoquic_sack_item_t* sack_item, int is_opportunistic);

void picoquic_sack_item_record_sent(picoquic_sack_list_t* sack_list, picoquic_sack_item_t* sack_item, int is_opportunistic);
void picoquic_sack_item_record_reset(picoquic_sack_list_t* sack_list, picoquic_sack_item_t* sack_item);

size_t picoquic_sack_list_size(picoquic_sack_list_t* first_sack);

void picoquic_record_ack_packet_data(picoquic_packet_data_t* packet_data, picoquic_packet_t* acked_packet);

void picoquic_init_packet_ctx(picoquic_cnx_t* cnx, picoquic_packet_context_t* pkt_ctx, picoquic_packet_context_enum pc);

/*
 * Process ack of ack
 */
int picoquic_process_ack_of_ack_frame(
    picoquic_sack_list_t* first_sack, uint8_t* bytes, size_t bytes_max, size_t* consumed, int is_ecn);

/* Computation of ack delay max and ack gap, based on RTT and Data Rate.
 * If ACK Frequency extension is used, this function will compute the values
 * that will be sent to the peer. Otherwise, they computes the values used locally.
 */
void picoquic_compute_ack_gap_and_delay(picoquic_cnx_t* cnx, uint64_t rtt, uint64_t remote_min_ack_delay, uint64_t data_rate, uint64_t* ack_gap, uint64_t* ack_delay_max);

/* seed the rtt and bandwidth discovery */
void picoquic_seed_bandwidth(picoquic_cnx_t* cnx, uint64_t rtt_min, uint64_t cwin,
    const uint8_t* ip_addr, uint8_t ip_addr_length);

/* Management of timers, rtt, etc. */
uint64_t picoquic_current_retransmit_timer(picoquic_cnx_t* cnx, picoquic_path_t* path_x);

/* Update the path RTT upon receiving an explict or implicit acknowledgement */
void picoquic_update_path_rtt(picoquic_cnx_t* cnx, picoquic_path_t * old_path, picoquic_path_t* path_x, int epoch,
    uint64_t send_time, uint64_t current_time, uint64_t ack_delay, uint64_t time_stamp);

/* stream management */
picoquic_stream_head_t* picoquic_create_stream(picoquic_cnx_t* cnx, uint64_t stream_id);
picoquic_stream_head_t* picoquic_create_missing_streams(picoquic_cnx_t* cnx, uint64_t stream_id, int is_remote);
int picoquic_is_stream_closed(picoquic_stream_head_t* stream, int client_mode);
int picoquic_delete_stream_if_closed(picoquic_cnx_t* cnx, picoquic_stream_head_t* stream);

void picoquic_update_stream_initial_remote(picoquic_cnx_t* cnx);

picoquic_stream_head_t * picoquic_stream_from_node(picosplay_node_t * node);
void picoquic_insert_output_stream(picoquic_cnx_t* cnx, picoquic_stream_head_t * stream);
void picoquic_remove_output_stream(picoquic_cnx_t* cnx, picoquic_stream_head_t * stream);
void picoquic_reorder_output_stream(picoquic_cnx_t* cnx, picoquic_stream_head_t* stream);
picoquic_stream_head_t * picoquic_first_stream(picoquic_cnx_t * cnx);
picoquic_stream_head_t * picoquic_last_stream(picoquic_cnx_t * cnx);
picoquic_stream_head_t * picoquic_next_stream(picoquic_stream_head_t * stream);
picoquic_stream_head_t* picoquic_find_stream(picoquic_cnx_t* cnx, uint64_t stream_id);
void picoquic_add_output_streams(picoquic_cnx_t * cnx, uint64_t old_limit, uint64_t new_limit, unsigned int is_bidir);
picoquic_stream_head_t* picoquic_find_ready_stream_path(picoquic_cnx_t* cnx, picoquic_path_t* path_x);
picoquic_stream_head_t* picoquic_find_ready_stream(picoquic_cnx_t* cnx);
int picoquic_is_tls_stream_ready(picoquic_cnx_t* cnx);
const uint8_t* picoquic_decode_stream_frame(picoquic_cnx_t* cnx, const uint8_t* bytes,
    const uint8_t* bytes_max, picoquic_stream_data_node_t* received_data, uint64_t current_time);

uint8_t* picoquic_format_stream_frame(picoquic_cnx_t* cnx, picoquic_stream_head_t* stream, 
    uint8_t* bytes, uint8_t* bytes_max, int* more_data, int* is_pure_ack, int* is_still_active, int* ret);

void picoquic_update_max_stream_ID_local(picoquic_cnx_t* cnx, picoquic_stream_head_t* stream);

/* Handling of retransmission of frames.
 * When a packet is deemed lost, the code looks at the frames that it contained and
 * calls "picoquic_check_frame_needs_repeat" to see whether a given frame needs to 
 * be retransmitted. This is different from checking whether a frame needs to be acked.
 * For example, a "MAX DATA" frame needs to be acked, but it will only be retransmitted
 * if it was not superceded by a similar frame carrying a larger max value.
 *
 * May have to split a retransmitted stream frame if it does not fit in the new packet size */
int picoquic_check_frame_needs_repeat(picoquic_cnx_t* cnx, const uint8_t* bytes,
    size_t bytes_max, picoquic_packet_type_enum p_type,
    int* no_need_to_repeat, int* do_not_detect_spurious, int *is_preemptive_needed);
uint8_t* picoquic_format_available_stream_frames(picoquic_cnx_t* cnx, picoquic_path_t * path_x,
    uint8_t* bytes_next, uint8_t* bytes_max, uint64_t current_priority,
    int* more_data, int* is_pure_ack, int* stream_tried_and_failed, int* ret);

/* Handling of stream_data_frames that need repeating.
 */
void picoquic_queue_data_repeat_init(picoquic_cnx_t* cnx);
void picoquic_queue_data_repeat_packet(
    picoquic_cnx_t* cnx, picoquic_packet_t* packet);
void picoquic_dequeue_data_repeat_packet(
    picoquic_cnx_t* cnx, picoquic_packet_t* packet);
picoquic_packet_t* picoquic_first_data_repeat_packet(picoquic_cnx_t* cnx);
uint8_t* picoquic_copy_stream_frame_for_retransmit(
    picoquic_cnx_t* cnx, picoquic_packet_t* packet,
    uint8_t* bytes_next, uint8_t* bytes_max);
uint8_t* picoquic_copy_stream_frames_for_retransmit(picoquic_cnx_t* cnx,
    uint8_t* bytes_next, uint8_t* bytes_max, uint64_t current_priority, int* more_data, int* is_pure_ack);
/* Processing of packets considered lost: queueing frames
 * that need to be repeated as "misc" frames, setting the
 * flag `add_to_data_repeat_queue` if the packet contains stream
 * frames that need to be queued.
 */
int picoquic_copy_before_retransmit(picoquic_packet_t * old_p,
    picoquic_cnx_t * cnx,
    uint8_t * new_bytes,
    size_t send_buffer_max_minus_checksum,
    int * packet_is_pure_ack,
    int * do_not_detect_spurious,
    int force_queue,
    size_t * length,
    int * add_to_data_repeat_queue);

int picoquic_retransmit_needed(picoquic_cnx_t* cnx, picoquic_packet_context_enum pc, picoquic_path_t* path_x, uint64_t current_time, uint64_t* next_wake_time, picoquic_packet_t* packet, size_t send_buffer_max, size_t* header_length);

void picoquic_set_ack_needed(picoquic_cnx_t* cnx, uint64_t current_time, picoquic_packet_context_enum pc,
    picoquic_path_t * path_x, int is_immediate_ack_required);

/* If the packet contained an ACK frame, perform the ACK of ACK pruning logic.
 * Record stream data as acknowledged, signal datagram frames as acknowledged.
 */
void picoquic_process_ack_of_frames(picoquic_cnx_t* cnx, picoquic_packet_t* p,
    int is_spurious, uint64_t current_time);

/* Coding and decoding of frames */
typedef struct st_picoquic_stream_data_buffer_argument_t {
    uint8_t* bytes; /* Points to the beginning of the encoding of the stream frame */
    size_t byte_index; /* Current index position after encoding type, stream-id and offset */
    size_t byte_space; /* Number of bytes available in the packet after the current index */
    size_t allowed_space; /* Maximum number of bytes that the application is authorized to write */
    size_t length; /* number of bytes that the application commits to write */
    int is_fin; /* Whether this is the end of the stream */
    int is_still_active; /* whether the stream is still considered active after this call */
    uint8_t* app_buffer; /* buffer provided to the application. */
} picoquic_stream_data_buffer_argument_t;

int picoquic_is_stream_frame_unlimited(const uint8_t* bytes);

uint8_t* picoquic_format_stream_frame_header(uint8_t* bytes, uint8_t* bytes_max, uint64_t stream_id, uint64_t offset);

int picoquic_parse_stream_header(
    const uint8_t* bytes, size_t bytes_max,
    uint64_t* stream_id, uint64_t* offset, size_t* data_length, int* fin,
    size_t* consumed);

int picoquic_parse_ack_header(
    uint8_t const* bytes, size_t bytes_max,
    uint64_t* num_block, uint64_t* path_id, uint64_t* largest,
    uint64_t* ack_delay, size_t* consumed,
    uint8_t ack_delay_exponent);
const uint8_t* picoquic_decode_crypto_hs_frame(picoquic_cnx_t* cnx, const uint8_t* bytes,
    const uint8_t* bytes_max, picoquic_stream_data_node_t* received_data, int epoch);
uint8_t* picoquic_format_crypto_hs_frame(picoquic_stream_head_t* stream, uint8_t* bytes, uint8_t* bytes_max, int* more_data, int* is_pure_ack);
uint8_t* picoquic_format_ack_frame(picoquic_cnx_t* cnx, uint8_t* bytes, uint8_t* bytes_max, int* more_data, uint64_t current_time, picoquic_packet_context_enum pc, int is_opportunistic);
uint8_t* picoquic_format_connection_close_frame(picoquic_cnx_t* cnx, uint8_t* bytes, uint8_t* bytes_max, int* more_data, int* is_pure_ack);
uint8_t* picoquic_format_application_close_frame(picoquic_cnx_t* cnx, uint8_t* bytes, uint8_t* bytes_max, int* more_data, int* is_pure_ack);
uint8_t* picoquic_format_required_max_stream_data_frames(picoquic_cnx_t* cnx, uint8_t* bytes, uint8_t* bytes_max, int* more_data, int* is_pure_ack);
uint8_t* picoquic_format_max_data_frame(picoquic_cnx_t* cnx, uint8_t* bytes, uint8_t* bytes_max, int* more_data, int* is_pure_ack, uint64_t maxdata_increase);
uint8_t* picoquic_format_max_stream_data_frame(picoquic_cnx_t* cnx, picoquic_stream_head_t* stream, uint8_t* bytes, uint8_t* bytes_max, int* more_data, int* is_pure_ack, uint64_t new_max_data);
uint64_t picoquic_cc_increased_window(picoquic_cnx_t* cnx, uint64_t previous_window); /* Trigger sending more data if window increases */
uint8_t* picoquic_format_max_streams_frame_if_needed(picoquic_cnx_t* cnx, uint8_t* bytes, uint8_t* bytes_max, int* more_data, int* is_pure_ack);
void picoquic_stream_data_node_recycle(picoquic_stream_data_node_t* stream_data);
picoquic_stream_data_node_t* picoquic_stream_data_node_alloc(picoquic_quic_t* quic);
void picoquic_clear_stream(picoquic_stream_head_t* stream);
void picoquic_delete_stream(picoquic_cnx_t * cnx, picoquic_stream_head_t * stream);
picoquic_local_cnxid_list_t* picoquic_find_or_create_local_cnxid_list(picoquic_cnx_t* cnx, uint64_t unique_path_id, int do_create);
picoquic_local_cnxid_t* picoquic_create_local_cnxid(picoquic_cnx_t* cnx,
    uint64_t unique_path_id, picoquic_connection_id_t* suggested_value, uint64_t current_time);
int picoquic_demote_local_cnxid_list(picoquic_cnx_t* cnx, uint64_t unique_path_id,
    uint64_t reason, uint64_t current_time);
void picoquic_delete_local_cnxid(picoquic_cnx_t* cnx, picoquic_local_cnxid_t* l_cid);
void picoquic_delete_local_cnxid_list(picoquic_cnx_t* cnx, picoquic_local_cnxid_list_t* local_cnxid_list);
void picoquic_delete_local_cnxid_lists(picoquic_cnx_t* cnx);
void picoquic_retire_local_cnxid(picoquic_cnx_t* cnx, uint64_t unique_path_id, uint64_t sequence);
void picoquic_check_local_cnxid_ttl(picoquic_cnx_t* cnx, picoquic_local_cnxid_list_t* local_cnxid_list, uint64_t current_time, uint64_t* next_wake_time);
picoquic_local_cnxid_t* picoquic_find_local_cnxid(picoquic_cnx_t* cnx, uint64_t unique_path_id, picoquic_connection_id_t* cnxid);
uint8_t* picoquic_format_path_challenge_frame(uint8_t* bytes, uint8_t* bytes_max, int* more_data, int* is_pure_ack, uint64_t challenge);
uint8_t* picoquic_format_path_response_frame(uint8_t* bytes, uint8_t* bytes_max, int* more_data, int* is_pure_ack, uint64_t challenge);
int picoquic_should_repeat_path_response_frame(picoquic_cnx_t* cnx, const uint8_t* bytes, size_t bytes_max);
uint8_t* picoquic_format_new_connection_id_frame(picoquic_cnx_t* cnx, picoquic_local_cnxid_list_t* local_cnxid_list, uint8_t* bytes, uint8_t* bytes_max, int* more_data, int* is_pure_ack, picoquic_local_cnxid_t* l_cid);
uint8_t* picoquic_format_max_path_id_frame(uint8_t* bytes, const uint8_t* bytes_max, uint64_t max_path_id, int * more_data);
uint8_t* picoquic_format_blocked_frames(picoquic_cnx_t* cnx, uint8_t* bytes, uint8_t* bytes_max, int* more_data, int* is_pure_ack);
int picoquic_queue_retire_connection_id_frame(picoquic_cnx_t * cnx, uint64_t unique_path_id, uint64_t sequence);
int picoquic_queue_new_token_frame(picoquic_cnx_t * cnx, uint8_t * token, size_t token_length);
uint8_t* picoquic_format_one_blocked_frame(picoquic_cnx_t* cnx, uint8_t* bytes, uint8_t* bytes_max, int* more_data, int* is_pure_ack, picoquic_stream_head_t* stream);
uint8_t* picoquic_format_first_misc_or_dg_frame(uint8_t* bytes, uint8_t* bytes_max, int* more_data, int* is_pure_ack,
    picoquic_misc_frame_header_t* misc_frame, picoquic_misc_frame_header_t** first, picoquic_misc_frame_header_t** last);
picoquic_misc_frame_header_t* picoquic_find_first_misc_frame(picoquic_cnx_t* cnx, picoquic_packet_context_enum pc);
uint8_t* picoquic_format_misc_frames_in_context(picoquic_cnx_t* cnx, uint8_t* bytes, uint8_t* bytes_max,
    int* more_data, int* is_pure_ack, picoquic_packet_context_enum pc);
int picoquic_queue_misc_or_dg_frame(picoquic_cnx_t* cnx, picoquic_misc_frame_header_t** first, picoquic_misc_frame_header_t** last, const uint8_t* bytes, size_t length, int is_pure_ack, picoquic_packet_context_enum pc);
void picoquic_purge_misc_frames_after_ready(picoquic_cnx_t* cnx);
void picoquic_delete_misc_or_dg(picoquic_misc_frame_header_t** first, picoquic_misc_frame_header_t** last, picoquic_misc_frame_header_t* frame);
void picoquic_clear_ack_ctx(picoquic_ack_context_t* ack_ctx);
void picoquic_reset_ack_context(picoquic_ack_context_t* ack_ctx);
int picoquic_queue_handshake_done_frame(picoquic_cnx_t* cnx);
uint8_t* picoquic_format_first_datagram_frame(picoquic_cnx_t* cnx, uint8_t* bytes, uint8_t* bytes_max, int* more_data, int* is_pure_ack);
uint8_t* picoquic_format_ready_datagram_frame(picoquic_cnx_t* cnx, picoquic_path_t * path_x, uint8_t* bytes, uint8_t* bytes_max, int* more_data, int* is_pure_ack, int* ret);
uint8_t* picoquic_decode_datagram_frame_header(uint8_t* bytes, const uint8_t* bytes_max,
    uint8_t* frame_id, uint64_t* length);
const uint8_t* picoquic_parse_ack_frequency_frame(const uint8_t* bytes, const uint8_t* bytes_max, 
    uint64_t* seq, uint64_t* packets, uint64_t* microsec, uint8_t * ignore_order, uint64_t *reordering_threshold);
uint8_t* picoquic_format_ack_frequency_frame(picoquic_cnx_t* cnx, uint8_t* bytes, uint8_t* bytes_max, int* more_data);
uint8_t* picoquic_format_immediate_ack_frame(uint8_t* bytes, uint8_t* bytes_max, int* more_data);
uint8_t* picoquic_format_time_stamp_frame(picoquic_cnx_t* cnx, uint8_t* bytes, uint8_t* bytes_max, int* more_data, uint64_t current_time);
size_t picoquic_encode_time_stamp_length(picoquic_cnx_t* cnx, uint64_t current_time);
uint8_t* picoquic_format_bdp_frame(picoquic_cnx_t* cnx, uint8_t* bytes, uint8_t* bytes_max, picoquic_path_t* path_x, int* more_data, int * is_pure_ack);
uint8_t* picoquic_format_path_abandon_frame(uint8_t* bytes, uint8_t* bytes_max, int* more_data,
    uint64_t path_id, uint64_t reason);
int picoquic_queue_path_abandon_frame(picoquic_cnx_t* cnx,
    uint64_t unique_path_id, uint64_t reason);
int picoquic_decode_frames(picoquic_cnx_t* cnx, picoquic_path_t * path_x, const uint8_t* bytes, size_t bytes_max,
    picoquic_stream_data_node_t* received_data,
    int epoch, struct sockaddr* addr_from, struct sockaddr* addr_to, uint64_t pn64, int path_is_not_allocated, uint64_t current_time);
const uint8_t* picoquic_parse_observed_address_frame(const uint8_t* bytes, const uint8_t* bytes_max,
    uint64_t ftype, uint64_t* sequence, const uint8_t** addr, uint16_t* port);
uint8_t* picoquic_format_observed_address_frame(
    uint8_t* bytes, const uint8_t* bytes_max, uint64_t ftype,
    uint64_t sequence_number, uint8_t* addr, uint16_t port, int * more_data);
uint8_t* picoquic_prepare_observed_address_frame(uint8_t* bytes, const uint8_t* bytes_max,
    picoquic_path_t* path_x, picoquic_tuple_t* tuple, uint64_t current_time, uint64_t* next_wake_time,
    int* more_data, int* is_pure_ack);
void picoquic_update_peer_addr(picoquic_path_t* path_x, const struct sockaddr* peer_addr);

int picoquic_skip_frame(const uint8_t* bytes, size_t bytes_max, size_t* consumed, int* pure_ack);
const uint8_t* picoquic_skip_path_abandon_frame(const uint8_t* bytes, const uint8_t* bytes_max);
const uint8_t* picoquic_skip_path_available_or_backup_frame(const uint8_t* bytes, const uint8_t* bytes_max);
int picoquic_queue_path_available_or_backup_frame(
    picoquic_cnx_t* cnx, picoquic_path_t* path_x, picoquic_path_status_enum status);
/* Internal only API, notify that next path is now allowed. */
void picoquic_test_and_signal_new_path_allowed(picoquic_cnx_t* cnx);

int picoquic_decode_closing_frames(picoquic_cnx_t* cnx, uint8_t* bytes, size_t bytes_max, int* closing_received);

void picoquic_process_sooner_packets(picoquic_cnx_t* cnx, uint64_t current_time);
void picoquic_delete_sooner_packets(picoquic_cnx_t* cnx);

/* handling of transport extensions.
 */

const uint8_t* picoquic_process_tp_version_negotiation(const uint8_t* bytes, const uint8_t* bytes_max,
    int extension_mode, uint32_t envelop_vn, uint32_t* negotiated_vn, int* negotiated_index,
    uint64_t* vn_error);

int picoquic_prepare_transport_extensions(picoquic_cnx_t* cnx, int extension_mode,
    uint8_t* bytes, size_t bytes_max, size_t* consumed);

int picoquic_receive_transport_extensions(picoquic_cnx_t* cnx, int extension_mode,
    uint8_t* bytes, size_t bytes_max, size_t* consumed);

picoquic_misc_frame_header_t* picoquic_create_misc_frame(const uint8_t* bytes, size_t length, int is_pure_ack,
    picoquic_packet_context_enum pc);

/* Supported version upgrade.
 * Upgrades are only supported between compatible versions.
 *
 * When upgrading, there may be a need to update more than the version field. For example,
 * there may be a need to update encryption contexts if they were computed differently,
 * or to revisit some default options.
 *
 * The function takes three arguments: connection context, old version index and new version index.
 * The return code is zero if the upgrade was done, -1 if it could not be.
 * If the function is called with a null connection context, it returns 0 if the
 * upgrade is possible, -1 if it is not.
 */
int picoquic_process_version_upgrade(picoquic_cnx_t* cnx, int old_version_index, int new_version_index);

#ifdef __cplusplus
}
#endif
#endif /* PICOQUIC_INTERNAL_H */<|MERGE_RESOLUTION|>--- conflicted
+++ resolved
@@ -1028,7 +1028,7 @@
 * On the client side, they are placed in "validated" or "backup" state by
 * local interactions. On the server side, they move from "backup" to
 * "validated" when the client starts using them.
-* 
+*
 * The tuple context contains the data necessary for managing the challenge/response.
  */
 typedef struct st_picoquic_tuple_t {
@@ -1453,11 +1453,7 @@
     unsigned int stream_blocked : 1;
     /* Congestion algorithm */
     picoquic_congestion_algorithm_t const* congestion_alg;
-<<<<<<< HEAD
-    picoquic_hystart_alg_t hystart_alg; /* HyStart algorithm. */
-=======
     char const* congestion_alg_option_string;
->>>>>>> 2621401f
     /* Management of quality signalling updates */
     uint64_t rtt_update_delta;
     uint64_t pacing_rate_update_delta;
@@ -1619,7 +1615,7 @@
     picoquic_packet_context_enum pc, int is_nominal_ack_path,
     uint8_t* bytes_next, uint8_t* bytes_max,
     int* more_data, int* is_pure_ack, int* is_challenge_padding_needed,
-    uint64_t current_time, uint64_t* next_wake_time); 
+    uint64_t current_time, uint64_t* next_wake_time);
 void picoquic_select_next_path_tuple(picoquic_cnx_t* cnx, uint64_t current_time, uint64_t* next_wake_time,
     picoquic_path_t** next_path, picoquic_tuple_t** next_tuple);
 int picoquic_renew_connection_id(picoquic_cnx_t* cnx, int path_id);
@@ -1778,7 +1774,7 @@
 
 void picoquic_protect_packet_header(uint8_t* send_buffer, size_t pn_offset, uint8_t first_mask, void* pn_enc);
 
-size_t picoquic_protect_packet(picoquic_cnx_t* cnx, picoquic_packet_type_enum ptype, uint8_t* bytes, uint64_t sequence_number, size_t length, size_t header_length, uint8_t* send_buffer, size_t send_buffer_max, void* aead_context, void* pn_enc, 
+size_t picoquic_protect_packet(picoquic_cnx_t* cnx, picoquic_packet_type_enum ptype, uint8_t* bytes, uint64_t sequence_number, size_t length, size_t header_length, uint8_t* send_buffer, size_t send_buffer_max, void* aead_context, void* pn_enc,
     picoquic_path_t* path_x, picoquic_tuple_t* tuple, uint64_t current_time);
 
 uint64_t picoquic_get_packet_number64(uint64_t highest, uint64_t mask, uint32_t pn);
