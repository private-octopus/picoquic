--- conflicted
+++ resolved
@@ -193,8 +193,7 @@
 } picoquic_packet_context_enum;
 
 
-/*
- * PMTUD
+/* PMTUD 
  */
 
 typedef enum {
@@ -1602,61 +1601,6 @@
 void picoquic_set_congestion_algorithm(picoquic_cnx_t* cnx, picoquic_congestion_algorithm_t const* algo);
 void picoquic_set_congestion_algorithm_ex(picoquic_cnx_t* cnx, picoquic_congestion_algorithm_t const* alg, char const* alg_option_string);
 
-<<<<<<< HEAD
-/* Set default HyStart algorithm.
- * 0: disabled
- * 1: HyStart (default)
- * 2: HyStart++ (CUBIC support)
- * TODO disabled & update description if more CC algos are supported. */
-
-void picoquic_set_default_hystart_algorithm(picoquic_quic_t* quic, picoquic_hystart_alg_t hystart_algorithm);
-
-void picoquic_set_hystart_algorithm(picoquic_cnx_t* cnx, picoquic_hystart_alg_t hystart_algorithm);
-
-/* Special code for Wi-Fi network. These networks are subject to occasional
- * "suspension", for power saving reasons. If the suspension is too long,
- * it causes transmission to stop after cngestion control credits are
- * exhausted. We expect that the effects of suspension are not so bad if
- * the congestion control parameters allow for transmission through the
- * suspension. The "wifi shadow RTT" parameter tells the congestion control
- * algorithm BBR to set the CWIN large enough to sustain transmission through
- * that duration. The value is in microseconds.
- * 
- * This parameter should be set before the first connections are started.
- * Changing the settings will not affect existing connections.
- */
-void picoquic_set_default_wifi_shadow_rtt(picoquic_quic_t* quic, uint64_t wifi_shadow_rtt);
-
-/* The experimental API `picoquic_set_default_bbr_quantum_ratio`
-* allows application to change the "quantum ratio" parameter of the BBR
-* algorithm. The default value is 0.001 (1/1000th of the pacing rate
-* in bytes per second). Larger values like 0.01 would increase the
-* size of the "leaky bucket" used by the pacing algorithms. Whether
-* that's a good idea or not is debatable, probably depends on the
-* application.
-*/
-void picoquic_set_default_bbr_quantum_ratio(picoquic_quic_t* quic, double quantum_ratio);
-
-/* Temporary code, do define a set of BBR flags that
-* turn on and off individual extensions. We want to use that
-* to do "before/after" measurements.
- */
-#define BBRExperiment on
-#ifdef BBRExperiment
-/* Control flags for BBR improvements */
-typedef struct st_bbr_exp {
-    unsigned int do_early_exit : 1;
-    unsigned int do_rapid_start : 1;
-    unsigned int do_handle_suspension : 1;
-    unsigned int do_control_lost : 1;
-    unsigned int do_exit_probeBW_up_on_delay : 1;
-    unsigned int do_enter_probeBW_after_limited : 1;
-} bbr_exp;
-
-void picoquic_set_bbr_exp(picoquic_quic_t * quic, bbr_exp* exp);
-#endif
-=======
->>>>>>> 2621401f
 /* The experimental API 'picoquic_set_priority_limit_for_bypass' 
 * instruct the stack to send the high priority streams or datagrams
 * immediately, even if congestion control would normally prevent it.
