--- conflicted
+++ resolved
@@ -93,7 +93,6 @@
     cubic_state->previous_ssthresh = UINT64_MAX;
     cubic_state->W_reno = PICOQUIC_CWIN_INITIAL;
     cubic_state->recovery_sequence = 0;
-<<<<<<< HEAD
     cubic_state->option_string = option_string;
     cubic_set_options(cubic_state);
 
@@ -102,10 +101,6 @@
     if (IS_HYSTART_PP(cubic_state->hystart_alg)) {
         picoquic_hystart_pp_reset(&cubic_state->hystart_pp_state, cnx, path_x);
     }
-
-    path_x->cwin = PICOQUIC_CWIN_INITIAL;
-=======
->>>>>>> 5fcf6d88
 }
 
 static void cubic_init(picoquic_cnx_t * cnx, picoquic_path_t* path_x, char const* option_string, uint64_t current_time)
@@ -192,14 +187,11 @@
     uint64_t current_time)
 {
     cubic_state->recovery_sequence = picoquic_cc_get_sequence_number(cnx, path_x);
-<<<<<<< HEAD
-
-=======
     cubic_state->previous_start_of_epoch = cubic_state->start_of_epoch;
     cubic_state->previous_alg_state = cubic_state->alg_state;
     cubic_state->previous_ssthresh = cubic_state->ssthresh;
     cubic_state->previous_cwin = path_x->cwin;
->>>>>>> 5fcf6d88
+
     /* Update similar to new reno, but different beta */
     cubic_state->W_max = (double)path_x->cwin / (double)path_x->send_mtu;
 
@@ -396,7 +388,6 @@
                 if (cubic_state->alg_state == picoquic_cubic_alg_slow_start &&
                     cubic_state->ssthresh == UINT64_MAX) {
 
-<<<<<<< HEAD
                     switch (cubic_state->hystart_alg) {
                         case picoquic_hystart_alg_hystart_t:
                             /* HyStart. */
@@ -417,36 +408,10 @@
                                     uint64_t delta_window = path_x->cwin - base_window;
                                     path_x->cwin -= (delta_window / 2);
                                 }
-#if 1
                                 else {
                                     /* In the general case, compensate for the growth of the window after the acknowledged packet was sent. */
                                     path_x->cwin /= 2;
                                 }
-#endif
-=======
-                    /* HyStart. */
-                    /* Using RTT increases as signal to get out of initial slow start */
-                    if (picoquic_cc_hystart_test(&cubic_state->rtt_filter, (cnx->is_time_stamp_enabled) ? ack_state->one_way_delay : ack_state->rtt_measurement,
-                            cnx->path[0]->pacing.packet_time_microsec, current_time, cnx->is_time_stamp_enabled)) {
-                        /* RTT increased too much, get out of slow start! */
-
-                        if (cubic_state->rtt_filter.rtt_filtered_min > PICOQUIC_TARGET_RENO_RTT){
-                            double correction;
-                            if (cubic_state->rtt_filter.rtt_filtered_min > PICOQUIC_TARGET_SATELLITE_RTT) {
-                                correction = (double)PICOQUIC_TARGET_SATELLITE_RTT / (double)cubic_state->rtt_filter.rtt_filtered_min;
-                            }
-                            else {
-                                correction = (double)PICOQUIC_TARGET_RENO_RTT / (double)cubic_state->rtt_filter.rtt_filtered_min;
-                            }
-                            uint64_t base_window = (uint64_t)(correction * (double)path_x->cwin);
-                            uint64_t delta_window = path_x->cwin - base_window;
-                            path_x->cwin -= (delta_window / 2);
-                        }
-                        else {
-                            /* In the general case, compensate for the growth of the window after the acknowledged packet was sent. */
-                            path_x->cwin /= 2;
-                        }
->>>>>>> 5fcf6d88
 
                                 cubic_state->ssthresh = path_x->cwin;
                                 cubic_state->W_max = (double)path_x->cwin / (double)path_x->send_mtu;
@@ -509,6 +474,7 @@
                 break;
             default:
                 break;
+
         }
 
         /* Compute pacing data */
@@ -622,7 +588,6 @@
                             default:
                                 break;
                         }
-
                         break;
                     case picoquic_cubic_alg_recovery:
                         /* if in slow start, increase the window for long delay RTT */
