--- conflicted
+++ resolved
@@ -35,7 +35,7 @@
  * Data is sent in packets, which contain stream frames and possibly other frames.
  * The retransmission logic is done by calling functions implemented in
  * `loss_recovery.c`
- *
+ * 
  * The retransmission logic operates on packets. If a packet is seen as lost, the
  * important frames that it contains will have to be retransmitted.
  #endif
@@ -1505,8 +1505,8 @@
 {
     int ret = picoquic_pmtu_discovery_not_needed;
 
-    if ((cnx->cnx_state == picoquic_state_ready ||
-        cnx->cnx_state == picoquic_state_client_ready_start ||
+    if ((cnx->cnx_state == picoquic_state_ready || 
+        cnx->cnx_state == picoquic_state_client_ready_start || 
         cnx->cnx_state == picoquic_state_server_false_start)
         && path_x->mtu_probe_sent == 0 && cnx->pmtud_policy != picoquic_pmtud_blocked) {
         if (path_x->send_mtu_max_tried == 0 || path_x->send_mtu_max_tried > 1400) {
@@ -1874,7 +1874,7 @@
             epoch = picoquic_epoch_0rtt;
             pc = picoquic_packet_context_application;
             packet_type = picoquic_packet_0rtt_protected;
-        } else if (cnx->crypto_context[picoquic_epoch_handshake].aead_encrypt != NULL &&
+        } else if (cnx->crypto_context[picoquic_epoch_handshake].aead_encrypt != NULL && 
             cnx->tls_stream[picoquic_epoch_0rtt].send_queue == NULL) {
             epoch = picoquic_epoch_handshake;
             pc = picoquic_packet_context_handshake;
@@ -2931,7 +2931,6 @@
 */
 
 static uint8_t* picoquic_prepare_stream_and_datagrams(picoquic_cnx_t* cnx, picoquic_path_t* path_x, uint8_t* bytes_next, uint8_t* bytes_max,
-    uint64_t max_priority_allowed, uint64_t current_time,
     int* more_data, int* is_pure_ack, int* no_data_to_send, int* ret)
 {
     int datagram_sent = 0;
@@ -2950,7 +2949,6 @@
         picoquic_packet_t* first_repeat = picoquic_first_data_repeat_packet(cnx);
         uint64_t current_priority = UINT64_MAX;
         uint64_t stream_priority = UINT64_MAX;
-        uint8_t* bytes_before_iteration = bytes_next;
         int something_sent = 0;
         int conflict_found = 0;
 
@@ -2970,7 +2968,7 @@
             current_priority = stream_priority;
         }
 
-        if (current_priority == UINT64_MAX || current_priority >= max_priority_allowed) {
+        if (current_priority == UINT64_MAX) {
             /* Nothing to send! */
             if (is_first_round) {
                 *no_data_to_send = 1;
@@ -3031,12 +3029,6 @@
                 more_data, is_pure_ack, &datagram_tried_and_failed, &datagram_sent, ret);
             something_sent = datagram_sent;
         }
-
-        if (current_priority < cnx->priority_limit_for_bypass && bytes_next > bytes_before_iteration) {
-            picoquic_update_pacing_data_after_send(&cnx->priority_bypass_pacing, bytes_next - bytes_before_iteration,
-                cnx->path[0]->send_mtu, current_time);
-        }
-
         if (is_first_round) {
             *no_data_to_send = ((first_stream == NULL && first_repeat == NULL) || stream_tried_and_failed) &&
                 (!datagram_present || datagram_tried_and_failed);
@@ -3229,7 +3221,6 @@
                             }
                             if (ret == 0) {
                                 bytes_next = picoquic_prepare_stream_and_datagrams(cnx, path_x, bytes_next, bytes_max,
-                                    UINT64_MAX, current_time,
                                     &more_data, &is_pure_ack, &no_data_to_send, &ret);
                             }
                             /* TODO: replace this by posting of frame when CWIN estimated */
@@ -3525,18 +3516,6 @@
 
                 if ((path_x->cwin < path_x->bytes_in_transit || cnx->quic->cwin_max < path_x->bytes_in_transit)
                     &&!path_x->is_pto_required) {
-<<<<<<< HEAD
-                  
-                    cnx->cwin_blocked = 1;
-                    path_x->last_cwin_blocked_time = current_time;
-                    if (cnx->congestion_alg != NULL) {
-                        picoquic_per_ack_state_t ack_state = { 0 };
-
-                        cnx->congestion_alg->alg_notify(cnx, path_x,
-                            picoquic_congestion_notification_cwin_blocked,
-                            &ack_state, current_time);
-                    }
-=======
                         /* Implementation of experimental API, picoquic_set_priority_limit_for_bypass */
                         uint8_t* bytes_next_before_bypass = bytes_next;
                         int no_data_to_send = 0;
@@ -3561,7 +3540,6 @@
                                     &ack_state, current_time);
                             }
                         }
->>>>>>> 17919db9
                 }
                 else {
                     /* Send here the frames that are subject to both congestion and pacing control.
