cmake_minimum_required(VERSION 3.13)

# Building tests by default depends on whether this is a subproject
if(DEFINED PROJECT_NAME)
    option(picoquic_BUILD_TESTS "Build Tests for picoquic" OFF)
else()
    option(picoquic_BUILD_TESTS "Build Tests for picoquic" ON)
endif()

project(picoquic
        VERSION 1.1.27.0
        DESCRIPTION "picoquic library"
        LANGUAGES C CXX)

find_package(Threads REQUIRED)

option(DISABLE_DEBUG_PRINTF "Disable Picoquic debug output" OFF)
option(ENABLE_ASAN "Enable AddressSanitizer (ASAN) for debugging" OFF)
option(ENABLE_UBSAN "Enable UndefinedBehaviorSanitizer (UBSan) for debugging" OFF)
option(BUILD_DEMO "Build picoquicdemo" ON)
option(BUILD_HTTP "Build picohttp" ON)
option(BUILD_LOGLIB "Build picoquic-log" ON)
option(BUILD_LOGREADER "Build picolog_t the log reader" ON)

message(STATUS "Initial CMAKE_C_FLAGS=${CMAKE_C_FLAGS}")

if(DISABLE_DEBUG_PRINTF)
    list(APPEND PICOQUIC_COMPILE_DEFINITIONS DISABLE_DEBUG_PRINTF)
endif()

include(CheckCCompilerFlag)
include(CheckCXXCompilerFlag)
include(CMakePushCheckState)

if(ENABLE_ASAN)
    cmake_push_check_state()
    set(CMAKE_REQUIRED_LIBRARIES "-fsanitize=address")
    check_c_compiler_flag(-fsanitize=address C__fsanitize_address_VALID)
    check_cxx_compiler_flag(-fsanitize=address CXX__fsanitize_address_VALID)
    cmake_pop_check_state()
    if(NOT C__fsanitize_address_VALID OR NOT CXX__fsanitize_address_VALID)
        message(FATAL_ERROR "ENABLE_ASAN was requested, but not supported!")
    endif()
    list(APPEND PICOQUIC_ADDITIONAL_C_FLAGS -fsanitize=address)
    list(APPEND PICOQUIC_ADDITIONAL_CXX_FLAGS -fsanitize=address)
    list(APPEND PICOQUIC_LINKER_FLAGS -fsanitize=address)
endif()

if(ENABLE_UBSAN)
    cmake_push_check_state()
    set(CMAKE_REQUIRED_LIBRARIES "-fsanitize=undefined")
    check_c_compiler_flag(-fsanitize=undefined C__fsanitize_undefined_VALID)
    check_cxx_compiler_flag(-fsanitize=undefined CXX__fsanitize_undefined_VALID)
    cmake_pop_check_state()
    if(NOT C__fsanitize_undefined_VALID OR NOT CXX__fsanitize_undefined_VALID)
        message(FATAL_ERROR "ENABLE_UBSAN was requested, but not supported!")
    endif()
    list(PREPEND PICOQUIC_ADDITIONAL_C_FLAGS -fsanitize=undefined)
    list(PREPEND PICOQUIC_ADDITIONAL_CXX_FLAGS -fsanitize=undefined)
    list(PREPEND PICOQUIC_LINKER_FLAGS -fsanitize=undefined)

    # Ease detecting of "Runtime errors". If such an error is found, print a verbose
    # error report and exit the program
    cmake_push_check_state()
    set(CMAKE_REQUIRED_LIBRARIES "-fno-sanitize-recover")
    check_c_compiler_flag(-fno-sanitize-recover C__fnosanitize_recover_VALID)
    check_cxx_compiler_flag(-fno-sanitize-recover CXX__fnosanitize_recover_VALID)
    cmake_pop_check_state()
    if(NOT C__fnosanitize_recover_VALID OR NOT CXX__fnosanitize_recover_VALID)
        message(FATAL_ERROR "ENABLE_UBSAN was requested, but fno-sanitize-recover is not supported!")
    endif()
    list(APPEND PICOQUIC_ADDITIONAL_C_FLAGS -fno-sanitize-recover)
    list(APPEND PICOQUIC_ADDITIONAL_CXX_FLAGS -fno-sanitize-recover)
    list(APPEND PICOQUIC_LINKER_FLAGS -fno-sanitize-recover)
endif()

set(PICOQUIC_LIBRARY_FILES
    picoquic/bbr.c
    picoquic/bbr1.c
    picoquic/bytestream.c
    picoquic/cc_common.c
    picoquic/config.c
    picoquic/cubic.c
    picoquic/fastcc.c
    picoquic/frames.c
    picoquic/intformat.c
    picoquic/logger.c
    picoquic/logwriter.c
    picoquic/loss_recovery.c
    picoquic/newreno.c
    picoquic/pacing.c
    picoquic/packet.c
    picoquic/performance_log.c
    picoquic/picohash.c
    picoquic/picoquic_lb.c
    picoquic/picoquic_ptls_fusion.c
    picoquic/picoquic_ptls_minicrypto.c
    picoquic/picoquic_ptls_openssl.c
    picoquic/picoquic_mbedtls.c
    picoquic/picosocks.c
    picoquic/picosplay.c
    picoquic/port_blocking.c
    picoquic/prague.c
    picoquic/quicctx.c
    picoquic/sacks.c
    picoquic/sender.c
    picoquic/sim_link.c
    picoquic/sockloop.c
    picoquic/spinbit.c
    picoquic/ticket_store.c
    picoquic/timing.c
    picoquic/token_store.c
    picoquic/tls_api.c
    picoquic/transport.c
    picoquic/unified_log.c
    picoquic/util.c)

set(PICOQUIC_CORE_HEADERS
     picoquic/picoquic.h
     picoquic/picosocks.h
     picoquic/picoquic_utils.h
     picoquic/picoquic_packet_loop.h
     picoquic/picoquic_unified_log.h
     picoquic/picoquic_logger.h
     picoquic/picoquic_binlog.h
     picoquic/picoquic_config.h
     picoquic/picoquic_lb.h)

set(LOGLIB_LIBRARY_FILES
    loglib/autoqlog.c
    loglib/cidset.c
    loglib/csv.c
    loglib/logconvert.c
    loglib/logreader.c
    loglib/memory_log.c
    loglib/qlog.c
    loglib/svg.c)

set(PICOQUIC_LOGLIB_HEADERS
    loglib/autoqlog.h
    loglib/auto_memlog.h)

set(PICOQUIC_TEST_LIBRARY_FILES
    picoquictest/ack_of_ack_test.c
    picoquictest/ack_frequency_test.c
    picoquictest/app_limited.c
    picoquictest/bytestream_test.c
    picoquictest/cert_verify_test.c
    picoquictest/cleartext_aead_test.c
    picoquictest/code_version_test.c
    picoquictest/config_test.c
    picoquictest/cnx_creation_test.c
    picoquictest/cnxstress.c
    picoquictest/cplusplus.cpp
    picoquictest/cpu_limited.c
    picoquictest/datagram_tests.c
    picoquictest/delay_tolerant_test.c
    picoquictest/edge_cases.c
    picoquictest/hashtest.c
    picoquictest/high_latency_test.c
    picoquictest/intformattest.c
    picoquictest/l4s_test.c
    picoquictest/mbedtls_test.c
    picoquictest/mediatest.c
    picoquictest/minicrypto_test.c
    picoquictest/multipath_test.c
    picoquictest/netperf_test.c
    picoquictest/openssl_test.c
    picoquictest/p2p_test.c
    picoquictest/pacing_test.c
    picoquictest/parseheadertest.c
    picoquictest/picoquic_lb_test.c
    picoquictest/pn2pn64test.c
    picoquictest/quic_tester.c
    picoquictest/sacktest.c
    picoquictest/satellite_test.c
    picoquictest/skip_frame_test.c
    picoquictest/socket_test.c
    picoquictest/sockloop_test.c
    picoquictest/splay_test.c
    picoquictest/stream0_frame_test.c
    picoquictest/stresstest.c
    picoquictest/ticket_store_test.c
    picoquictest/tls_api_test.c
    picoquictest/transport_param_test.c
    picoquictest/util_test.c
    picoquictest/warptest.c
    picoquictest/wifitest.c )

set(PICOHTTP_LIBRARY_FILES
    picohttp/democlient.c
    picohttp/demoserver.c
    picohttp/h3zero.c
    picohttp/h3zero_client.c
    picohttp/h3zero_common.c
    picohttp/h3zero_server.c
    picohttp/h3zero_uri.c
    picohttp/picomask.c
    picohttp/quicperf.c
    picohttp/siduck.c
    picohttp/webtransport.c
    picohttp/wt_baton.c)

set(PICOHTTP_HEADERS
     picohttp/h3zero.h
     picohttp/h3zero_common.h
     picohttp/h3zero_uri.h
     picohttp/democlient.h
     picohttp/demoserver.h
     picohttp/pico_webtransport.h
     picohttp/picomask.h
     picohttp/wt_baton.h)

set(PICOHTTP_TEST_LIBRARY_FILES
    picoquictest/h3zerotest.c
    picoquictest/h3zero_stream_test.c
    picoquictest/h3zero_uri_test.c
<<<<<<< HEAD
    picoquictest/picomask_test.c
=======
    picoquictest/quicperf_test.c
>>>>>>> 575a8537
    picoquictest/webtransport_test.c)

OPTION(PICOQUIC_FETCH_PTLS "Fetch PicoTLS during configuration" OFF)
if(PICOQUIC_FETCH_PTLS)
    include(FetchContent)
    FetchContent_Declare(picotls
        GIT_REPOSITORY      https://github.com/h2o/picotls.git
        GIT_TAG             5a4461d8a3948d9d26bf861e7d90cb80d8093515)
    FetchContent_MakeAvailable(picotls)
endif()

set(CMAKE_MODULE_PATH "${CMAKE_CURRENT_SOURCE_DIR}/cmake")
find_package(PTLS REQUIRED)
message(STATUS "picotls/include: ${PTLS_INCLUDE_DIRS}" )
message(STATUS "picotls libraries: ${PTLS_LIBRARIES}" )

OPTION(PTLS_WITH_FUSION "build 'fusion' AES-GCM engine" ${PTLS_WITH_FUSION_DEFAULT})
if(PTLS_WITH_FUSION)
    message(STATUS "PTLS Fusion is enabled")
else()
    message(STATUS "PTLS compiled without support for Fusion")
    list(APPEND PICOQUIC_COMPILE_DEFINITIONS PTLS_WITHOUT_FUSION)
endif()

OPTION(WITH_OPENSSL "build with OpenSSL" ON)

if(WITH_OPENSSL)
    find_package(OpenSSL REQUIRED)
    message(STATUS "root: ${OPENSSL_ROOT_DIR}")
    message(STATUS "OpenSSL_VERSION: ${OPENSSL_VERSION}")
    message(STATUS "OpenSSL_INCLUDE_DIR: ${OPENSSL_INCLUDE_DIR}")
    message(STATUS "OpenSSL_LIBRARIES: ${OPENSSL_LIBRARIES}")
    message(STATUS "CMAKE_C_FLAGS: ${CMAKE_C_FLAGS}")
    message(STATUS "CMAKE_CXX_FLAGS: ${CMAKE_CXX_FLAGS}")
else()
    message(STATUS "Building without picotls-openssl")
    list(APPEND PICOQUIC_COMPILE_DEFINITIONS PTLS_WITHOUT_OPENSSL)
endif()

OPTION(WITH_MBEDTLS "enable MBEDTLS" OFF)

IF (WITH_MBEDTLS)
    FIND_PACKAGE(MbedTLS)
    IF (MbedTLS_FOUND)
        message(STATUS "Enabling MbedTLS support")
        message(STATUS "mbedtls/include: ${MBEDTLS_INCLUDE_DIRS}")
        message(STATUS "mbedtls libraries: ${MBEDTLS_LIBRARIES}")
        list(APPEND PICOQUIC_COMPILE_DEFINITIONS PICOQUIC_WITH_MBEDTLS)
        list(APPEND PICOQUIC_LIBRARY_FILES 
                    picoquic_mbedtls/ptls_mbedtls.c
                    picoquic_mbedtls/ptls_mbedtls_sign.c)
    ELSE ()
        message(STATUS "mbedtls/include: ${MBEDTLS_INCLUDE_DIRS}")
        message(STATUS "mbedtls libraries: ${MBEDTLS_LIBRARIES}")
        MESSAGE (FATAL_ERROR "MbedTLS not found")
    ENDIF()
ENDIF ()

# set_picoquic_compile_settings(TARGET) makes is easy to consistently
# assign compiler build options to each of the following targets
macro(set_picoquic_compile_settings)
    set_target_properties(${ARGV0}
        PROPERTIES
            C_STANDARD 11
            C_STANDARD_REQUIRED YES
            C_EXTENSIONS YES)
    set_target_properties(${ARGV0}
        PROPERTIES
            CXX_STANDARD 11
            CXX_STANDARD_REQUIRED YES
            CXX_EXTENSIONS YES)
    target_compile_options(${ARGV0}
        PRIVATE
            $<$<C_COMPILER_ID:Clang>: -O3 -Wall -fno-exceptions
                -fno-signed-zeros -fno-trapping-math
                ${PICOQUIC_ADDITIONAL_C_FLAGS}>
            $<$<C_COMPILER_ID:AppleClang>: -O3 -Wall -fno-exceptions
                -fno-signed-zeros -fno-trapping-math
                ${PICOQUIC_ADDITIONAL_C_FLAGS}>
            $<$<C_COMPILER_ID:GNU>: -O3 -Wall -fno-exceptions
                -fno-signed-zeros -frename-registers -fno-trapping-math
                ${PICOQUIC_ADDITIONAL_C_FLAGS}>
            $<$<C_COMPILER_ID:MSVC>: >
            $<$<CXX_COMPILER_ID:Clang>: -O3 -Wall -fno-exceptions
                -fno-signed-zeros -fno-trapping-math
                ${PICOQUIC_ADDITIONAL_CXX_FLAGS}>
            $<$<CXX_COMPILER_ID:AppleClang>: -O3 -Wall -fno-exceptions
                -fno-signed-zeros -fno-trapping-math
                ${PICOQUIC_ADDITIONAL_CXX_FLAGS}>
            $<$<CXX_COMPILER_ID:GNU>: -O3 -Wall -fno-exceptions
                -fno-signed-zeros -frename-registers -fno-trapping-math
                ${PICOQUIC_ADDITIONAL_CXX_FLAGS}>
            $<$<CXX_COMPILER_ID:MSVC>: >)
    target_compile_definitions(${ARGV0} PRIVATE ${PICOQUIC_COMPILE_DEFINITIONS})
    target_link_options(${ARGV0} PRIVATE ${PICOQUIC_LINKER_FLAGS})
endmacro()

add_library(picoquic-core ${PICOQUIC_CORE_HEADERS} ${PICOQUIC_LIBRARY_FILES})

message(STATUS "Defining picoquic-core")
message(STATUS "mbedtls/include: ${MBEDTLS_INCLUDE_DIRS}")

target_include_directories(picoquic-core
    PRIVATE
        ${PTLS_INCLUDE_DIRS}
        ${OPENSSL_INCLUDE_DIR}
    PUBLIC
        ${MBEDTLS_INCLUDE_DIRS}
        picoquic
        picoquic_mbedtls)
target_link_libraries(picoquic-core
    PRIVATE
        ${OPENSSL_LIBRARIES}
        ${MBEDTLS_LIBRARIES}
    PUBLIC
        ${PTLS_LIBRARIES}
        Threads::Threads)
set_picoquic_compile_settings(picoquic-core)

if (BUILD_DEMO OR BUILD_LOGREADER OR (BUILD_TESTING AND picoquic_BUILD_TESTS))
    if (NOT BUILD_LOGLIB)
        set(BUILD_LOGLIB ON)
    endif()
endif()

if (BUILD_LOGLIB)
    add_library(picoquic-log ${LOGLIB_LIBRARY_FILES})
    target_include_directories(picoquic-log
        PRIVATE
            ${PTLS_INCLUDE_DIRS}
        PUBLIC
            picoquic
            loglib)
    set_picoquic_compile_settings(picoquic-log)
endif()

if (BUILD_DEMO)
    if (NOT BUILD_HTTP)
        set(BUILD_HTTP ON)
    endif()
endif()

if (BUILD_HTTP)
    add_library(picohttp-core ${PICOHTTP_LIBRARY_FILES})
    target_link_libraries(picohttp-core
        PRIVATE
            ${PTLS_LIBRARIES}
            ${OPENSSL_LIBRARIES}
            ${MBEDTLS_LIBRARIES}
        PUBLIC
            picoquic-core)
    target_include_directories(picohttp-core
        PRIVATE
            ${PTLS_INCLUDE_DIRS}
            ${OPENSSL_INCLUDE_DIR}
            ${MBEDTLS_INCLUDE_DIRS}
        PUBLIC
            picoquic)
    set_picoquic_compile_settings(picohttp-core)
endif()

if (BUILD_DEMO)
    add_executable(picoquicdemo
        picoquicfirst/picoquicdemo.c
        picoquicfirst/getopt.c)
    target_link_libraries(picoquicdemo
        PUBLIC
            ${PTLS_LIBRARIES}
            ${OPENSSL_LIBRARIES}
            ${MBEDTLS_LIBRARIES}
            picoquic-log
            picoquic-core
            picohttp-core)
    target_include_directories(picoquicdemo PRIVATE picohttp)
    set_picoquic_compile_settings(picoquicdemo)
endif()

if (BUILD_LOGREADER)
    add_executable(picolog_t picolog/picolog.c)
    target_link_libraries(picolog_t PRIVATE picoquic-log picoquic-core)
    target_include_directories(picolog_t PRIVATE loglib)
    set_picoquic_compile_settings(picolog_t)
endif()

include(CTest)

if(BUILD_TESTING AND picoquic_BUILD_TESTS)

    add_library(picoquic-test STATIC ${PICOQUIC_TEST_LIBRARY_FILES})
    target_link_libraries(picoquic-test PUBLIC picoquic-core picoquic-log)
    target_include_directories(picoquic-test
        PRIVATE
            ${MBEDTLS_INCLUDE_DIRS}
        PUBLIC
            ${PTLS_INCLUDE_DIRS}
            picoquic
            picoquictest)
    set_picoquic_compile_settings(picoquic-test)

    add_executable(picoquic_ct picoquic_t/picoquic_t.c)
    target_link_libraries(picoquic_ct PRIVATE picoquic-test ${MBEDTLS_LIBRARIES})
    set_picoquic_compile_settings(picoquic_ct)

    add_executable(picohttp_ct
        picohttp_t/picohttp_t.c
        ${PICOHTTP_TEST_LIBRARY_FILES})
    target_link_libraries(picohttp_ct PRIVATE picohttp-core picoquic-test)
    target_include_directories(picohttp_ct PRIVATE picohttp)
    set_picoquic_compile_settings(picohttp_ct)

    add_executable(pico_baton baton_app/baton_app.c)
    target_link_libraries(pico_baton PRIVATE picoquic-log picoquic-core picohttp-core)
    target_include_directories(pico_baton PRIVATE loglib picoquic picohttp)
    set_picoquic_compile_settings(pico_baton)

    add_executable(picoquic_sample
        sample/sample.c
        sample/sample_background.c
        sample/sample_client.c
        sample/sample_server.c)
    target_link_libraries(picoquic_sample PRIVATE picoquic-log picoquic-core)
    target_include_directories(picoquic_sample PRIVATE loglib picoquic)
    set_picoquic_compile_settings(picoquic_sample)

    add_test(NAME picoquic_ct
             COMMAND picoquic_ct -S ${PROJECT_SOURCE_DIR} -n -r)
    add_test(NAME picohttp_ct
             COMMAND picohttp_ct -S ${PROJECT_SOURCE_DIR} -n -r)

    add_executable(thread_test
        thread_tester/thread_test.c)
    target_link_libraries(thread_test PRIVATE picoquic-log picoquic-core)
    target_include_directories(thread_test PRIVATE loglib picoquic)
    set_picoquic_compile_settings(thread_test)

endif()

# get all project files for formatting
file(GLOB_RECURSE CLANG_FORMAT_SOURCE_FILES *.c *.h)

# Adds clangformat as target that formats all source files
add_custom_target(
    clangformat
    COMMAND clang-format
    -style=Webkit
    -i
    ${CLANG_FORMAT_SOURCE_FILES})

if (NOT CMAKE_INSTALL_INCLUDEDIR)
    set(CMAKE_INSTALL_INCLUDEDIR ${CMAKE_INSTALL_PREFIX}/include)
endif()

if (NOT CMAKE_INSTALL_LIBDIR)
    set(CMAKE_INSTALL_LIBDIR ${CMAKE_INSTALL_PREFIX}/lib)
endif()

if (NOT CMAKE_INSTALL_BINDIR)
    set(CMAKE_INSTALL_BINDIR ${CMAKE_INSTALL_PREFIX}/bin)
endif()

if (TARGET picoquicdemo)
    install(TARGETS picoquicdemo
        RUNTIME DESTINATION ${CMAKE_INSTALL_BINDIR})
endif()

if (TARGET picohttp-core)
    install(TARGETS picohttp-core
        ARCHIVE DESTINATION ${CMAKE_INSTALL_LIBDIR})
    install(FILES
        ${PICOHTTP_HEADERS}
        DESTINATION ${CMAKE_INSTALL_INCLUDEDIR})
endif()

if (TARGET picolog_t)
    install(TARGETS picolog_t
        RUNTIME DESTINATION ${CMAKE_INSTALL_BINDIR})
endif()

if (TARGET picoquic-log)
    install(TARGETS picoquic-log
        ARCHIVE DESTINATION ${CMAKE_INSTALL_LIBDIR})

    install(FILES
        ${PICOQUIC_LOGLIB_HEADERS}
        DESTINATION ${CMAKE_INSTALL_INCLUDEDIR})
endif()


install(TARGETS picoquic-core
    ARCHIVE DESTINATION ${CMAKE_INSTALL_LIBDIR})

if(PICOQUIC_FETCH_PTLS)
    set(LIB_PATH "${CMAKE_INSTALL_LIBDIR}/libpicoquic-core.a;${CMAKE_INSTALL_LIBDIR}/libpicotls-core.a;${CMAKE_INSTALL_LIBDIR}/libpicotls-fusion.a;${CMAKE_INSTALL_LIBDIR}/libpicotls-openssl.a;${CMAKE_INSTALL_LIBDIR}/libpicotls-minicrypto.a" CACHE PATH "Path of library files")

    install(TARGETS ${PTLS_LIBRARIES}
    ARCHIVE DESTINATION ${CMAKE_INSTALL_LIBDIR})
else()
    set(LIB_PATH "${CMAKE_INSTALL_LIBDIR}/libpicoquic-core.a" CACHE PATH "Path of library file")
endif()

install(FILES
        ${PICOQUIC_CORE_HEADERS}
        DESTINATION ${CMAKE_INSTALL_INCLUDEDIR})

include(CMakePackageConfigHelpers)

execute_process(
    COMMAND git rev-parse --short HEAD
    WORKING_DIRECTORY ${CMAKE_SOURCE_DIR}
    OUTPUT_VARIABLE GIT_HASH
    OUTPUT_STRIP_TRAILING_WHITESPACE
)

set(PROJECT_VERSION "0.0.0-${GIT_HASH}")
message(STATUS "Project version: ${PROJECT_VERSION}")

if (NOT CMAKE_INSTALL_LIBDIR)
    set(CMAKE_INSTALL_LIBDIR ${CMAKE_INSTALL_PREFIX}/lib)
endif()

set(INCLUDE_INSTALL_DIR ${CMAKE_INSTALL_INCLUDEDIR} CACHE PATH "Location of header files")

set(INSTALL_CONFIG_DIR ${CMAKE_INSTALL_LIBDIR}/cmake/${PROJECT_NAME})

configure_package_config_file(${PROJECT_NAME}-config.cmake.in ${CMAKE_CURRENT_BINARY_DIR}/${PROJECT_NAME}-config.cmake PATH_VARS PROJECT_VERSION LIB_PATH INCLUDE_INSTALL_DIR INSTALL_DESTINATION ${INSTALL_CONFIG_DIR})
write_basic_package_version_file(${CMAKE_CURRENT_BINARY_DIR}/${PROJECT_NAME}-config-version.cmake VERSION ${PROJECT_VERSION} COMPATIBILITY ExactVersion)

install(FILES ${CMAKE_CURRENT_BINARY_DIR}/${PROJECT_NAME}-config.cmake ${CMAKE_CURRENT_BINARY_DIR}/${PROJECT_NAME}-config-version.cmake DESTINATION ${INSTALL_CONFIG_DIR})<|MERGE_RESOLUTION|>--- conflicted
+++ resolved
@@ -209,17 +209,15 @@
      picohttp/demoserver.h
      picohttp/pico_webtransport.h
      picohttp/picomask.h
+     picohttp/quicperf.c
      picohttp/wt_baton.h)
 
 set(PICOHTTP_TEST_LIBRARY_FILES
     picoquictest/h3zerotest.c
     picoquictest/h3zero_stream_test.c
     picoquictest/h3zero_uri_test.c
-<<<<<<< HEAD
     picoquictest/picomask_test.c
-=======
-    picoquictest/quicperf_test.c
->>>>>>> 575a8537
+    picoquictest/picomask_test.c
     picoquictest/webtransport_test.c)
 
 OPTION(PICOQUIC_FETCH_PTLS "Fetch PicoTLS during configuration" OFF)
